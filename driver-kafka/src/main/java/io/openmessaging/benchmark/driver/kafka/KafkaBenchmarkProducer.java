/**
 * Licensed to the Apache Software Foundation (ASF) under one
 * or more contributor license agreements.  See the NOTICE file
 * distributed with this work for additional information
 * regarding copyright ownership.  The ASF licenses this file
 * to you under the Apache License, Version 2.0 (the
 * "License"); you may not use this file except in compliance
 * with the License.  You may obtain a copy of the License at
 *
 *   http://www.apache.org/licenses/LICENSE-2.0
 *
 * Unless required by applicable law or agreed to in writing,
 * software distributed under the License is distributed on an
 * "AS IS" BASIS, WITHOUT WARRANTIES OR CONDITIONS OF ANY
 * KIND, either express or implied.  See the License for the
 * specific language governing permissions and limitations
 * under the License.
 */
package io.openmessaging.benchmark.driver.kafka;

<<<<<<< HEAD
import io.openmessaging.benchmark.driver.BenchmarkProducer;
import io.openmessaging.benchmark.driver.MetricsEnabled;
=======
import java.util.ArrayList;
import java.util.List;
import java.util.Optional;
import java.util.Random;
import java.util.concurrent.CompletableFuture;
>>>>>>> 1701fca6

import org.apache.commons.lang.ArrayUtils;
import org.apache.kafka.clients.producer.KafkaProducer;
import org.apache.kafka.clients.producer.ProducerRecord;

import javax.management.MBeanServer;
import javax.management.ObjectName;

import java.lang.management.ManagementFactory;
import java.util.Map;
import java.util.Optional;
import java.util.TreeMap;
import java.util.concurrent.CompletableFuture;

import org.slf4j.Logger;
import org.slf4j.LoggerFactory;


public class KafkaBenchmarkProducer implements BenchmarkProducer, MetricsEnabled {
    private static final Logger log = LoggerFactory.getLogger(KafkaBenchmarkProducer.class);
    private final KafkaProducer<String, byte[]> producer;
    private final String topic;
    private String clientId;
    private MBeanServer mbeanServer = ManagementFactory.getPlatformMBeanServer();

    public KafkaBenchmarkProducer(KafkaProducer<String, byte[]> producer, String topic, String clientId) {
        this.producer = producer;
        this.topic = topic;
        this.clientId = clientId;
    }

    @Override
    public CompletableFuture<Void> sendAsync(Optional<String> key, byte[] payload) {
        ProducerRecord<String, byte[]> record = new ProducerRecord<>(topic, key.orElse(null), payload);

        CompletableFuture<Void> future = new CompletableFuture<>();

        producer.send(record, (metadata, exception) -> {
            if (exception != null) {
                future.completeExceptionally(exception);
            } else {
                future.complete(null);
            }
        });

        return future;
    }

    @Override
    public Map<String, Object> supplyStats() {
        Map<String, Object> stats = new TreeMap<>();
        try {
            ObjectName fetchManagerName = new ObjectName("kafka.producer:type=producer-metrics,client-id="+this.clientId);
            Object objThrottle = mbeanServer.getAttribute(fetchManagerName, MetricsEnabled.PRODUCE_THROTTLE_TIME_AVG);
            Object objQueueTime = mbeanServer.getAttribute(fetchManagerName, MetricsEnabled.RECORD_QUEUE_TIME_AVG);
            Object objConnectionCount = mbeanServer.getAttribute(fetchManagerName, MetricsEnabled.CONNECTION_COUNT);
            if (objThrottle instanceof Double && !((Double)objThrottle).isNaN()) {
                stats.put(MetricsEnabled.PRODUCE_THROTTLE_TIME_AVG, objThrottle);
            }
            if (objQueueTime instanceof Double && !((Double)objQueueTime).isNaN()) {
                stats.put(MetricsEnabled.RECORD_QUEUE_TIME_AVG, objQueueTime);
            }
            if (objConnectionCount instanceof Double && !((Double)objConnectionCount).isNaN()) {
                stats.put(MetricsEnabled.CONNECTION_COUNT, objConnectionCount);
            }
        } catch (Exception e) {
            log.error("exception fetching 'fetch-latency-avg' metric");
        }
        return stats;
    }

    @Override
    public void close() throws Exception {
        producer.close();
    }

}<|MERGE_RESOLUTION|>--- conflicted
+++ resolved
@@ -18,20 +18,12 @@
  */
 package io.openmessaging.benchmark.driver.kafka;
 
-<<<<<<< HEAD
 import io.openmessaging.benchmark.driver.BenchmarkProducer;
 import io.openmessaging.benchmark.driver.MetricsEnabled;
-=======
-import java.util.ArrayList;
-import java.util.List;
-import java.util.Optional;
-import java.util.Random;
-import java.util.concurrent.CompletableFuture;
->>>>>>> 1701fca6
-
-import org.apache.commons.lang.ArrayUtils;
 import org.apache.kafka.clients.producer.KafkaProducer;
 import org.apache.kafka.clients.producer.ProducerRecord;
+import org.slf4j.Logger;
+import org.slf4j.LoggerFactory;
 
 import javax.management.MBeanServer;
 import javax.management.ObjectName;
@@ -42,21 +34,22 @@
 import java.util.TreeMap;
 import java.util.concurrent.CompletableFuture;
 
-import org.slf4j.Logger;
-import org.slf4j.LoggerFactory;
-
-
 public class KafkaBenchmarkProducer implements BenchmarkProducer, MetricsEnabled {
     private static final Logger log = LoggerFactory.getLogger(KafkaBenchmarkProducer.class);
+
     private final KafkaProducer<String, byte[]> producer;
     private final String topic;
     private String clientId;
     private MBeanServer mbeanServer = ManagementFactory.getPlatformMBeanServer();
 
-    public KafkaBenchmarkProducer(KafkaProducer<String, byte[]> producer, String topic, String clientId) {
+    public KafkaBenchmarkProducer(KafkaProducer<String, byte[]> producer, String topic) {
         this.producer = producer;
         this.topic = topic;
-        this.clientId = clientId;
+    }
+
+    public KafkaBenchmarkProducer clientId(String id) {
+      this.clientId = id;
+      return this;
     }
 
     @Override
