/**
 * Licensed to the Apache Software Foundation (ASF) under one
 * or more contributor license agreements.  See the NOTICE file
 * distributed with this work for additional information
 * regarding copyright ownership.  The ASF licenses this file
 * to you under the Apache License, Version 2.0 (the
 * "License"); you may not use this file except in compliance
 * with the License.  You may obtain a copy of the License at
 *
 *   http://www.apache.org/licenses/LICENSE-2.0
 *
 * Unless required by applicable law or agreed to in writing,
 * software distributed under the License is distributed on an
 * "AS IS" BASIS, WITHOUT WARRANTIES OR CONDITIONS OF ANY
 * KIND, either express or implied.  See the License for the
 * specific language governing permissions and limitations
 * under the License.
 */
package io.openmessaging.benchmark.driver.kafka;

<<<<<<< HEAD
import java.lang.management.ManagementFactory;
import java.time.Duration;
import java.util.Map;
import java.util.TreeMap;
=======
import java.time.Duration;
import java.util.HashMap;
import java.util.Map;
import java.util.Properties;
>>>>>>> 1701fca6
import java.util.concurrent.ExecutorService;
import java.util.concurrent.Executors;
import java.util.concurrent.Future;
import java.util.concurrent.TimeUnit;

import org.apache.kafka.clients.consumer.ConsumerConfig;
import org.apache.kafka.clients.consumer.ConsumerRecord;
import org.apache.kafka.clients.consumer.ConsumerRecords;
import org.apache.kafka.clients.consumer.KafkaConsumer;

import io.openmessaging.benchmark.driver.BenchmarkConsumer;
import io.openmessaging.benchmark.driver.ConsumerCallback;
import io.openmessaging.benchmark.driver.MetricsEnabled;

import org.slf4j.Logger;
import org.slf4j.LoggerFactory;

import javax.management.MBeanServer;
import javax.management.ObjectName;

public class KafkaBenchmarkConsumer implements BenchmarkConsumer, MetricsEnabled {

    private static final Logger log = LoggerFactory.getLogger(KafkaBenchmarkConsumer.class);

    private final KafkaConsumer<String, byte[]> consumer;

    private final ExecutorService executor;
    private final Future<?> consumerTask;
    private volatile boolean closing = false;
<<<<<<< HEAD
    private String clientId;
    private MBeanServer mbeanServer = ManagementFactory.getPlatformMBeanServer();

    public KafkaBenchmarkConsumer(KafkaConsumer<String, byte[]> consumer, ConsumerCallback callback, String clientId) {
        this.consumer = consumer;
        this.executor = Executors.newSingleThreadExecutor();
        this.clientId = clientId;

        this.consumerTask = this.executor.submit(() -> {
            while (!closing) {
                try {
                    ConsumerRecords<String, byte[]> records = consumer.poll(Duration.ofMillis(100));
                    for (ConsumerRecord<String, byte[]> record : records) {
                        callback.messageReceived(record.value(), TimeUnit.MILLISECONDS.toNanos(record.timestamp()));
                    }

                    if (!records.isEmpty()) {
                        // Async commit all messages polled so far
                        consumer.commitAsync();
                    }
                } catch (Exception e) {
                    callback.exception(e);
=======
    private boolean autoCommit;

    public KafkaBenchmarkConsumer(KafkaConsumer<String, byte[]> consumer,
                                  Properties consumerConfig,
                                  ConsumerCallback callback) {
        this(consumer, consumerConfig, callback, 100L);
    }

    public KafkaBenchmarkConsumer(KafkaConsumer<String, byte[]> consumer,
                                  Properties consumerConfig,
                                  ConsumerCallback callback,
                                  long pollTimeoutMs) {
        this.consumer = consumer;
        this.executor = Executors.newSingleThreadExecutor();
        this.autoCommit= Boolean.valueOf((String)consumerConfig.getOrDefault(ConsumerConfig.ENABLE_AUTO_COMMIT_CONFIG,"false"));
        this.consumerTask = this.executor.submit(() -> {
            while (!closing) {
                try {
                    ConsumerRecords<String, byte[]> records = consumer.poll(Duration.ofMillis(pollTimeoutMs));

                    Map<TopicPartition, OffsetAndMetadata> offsetMap = new HashMap<>();
                    for (ConsumerRecord<String, byte[]> record : records) {
                        callback.messageReceived(record.value(), record.timestamp());

                        offsetMap.put(new TopicPartition(record.topic(), record.partition()),
                            new OffsetAndMetadata(record.offset()+1));
                    }

                    if (!autoCommit&&!offsetMap.isEmpty()) {
                        // Async commit all messages polled so far
                        consumer.commitAsync(offsetMap, null);
                    }
                } catch(Exception e){
>>>>>>> 1701fca6
                    log.error("exception occur while consuming message", e);
                }
            }
        });
    }

    @Override
    public Map<String, Object> supplyStats() {
        Map<String, Object> stats = new TreeMap<>();
        try {
            ObjectName fetchManagerName = new ObjectName("kafka.consumer:type=consumer-fetch-manager-metrics,client-id="+this.clientId);
            Object obj = mbeanServer.getAttribute(fetchManagerName, MetricsEnabled.FETCH_LATENCY_AVG);
            ObjectName consumerMetrics = new ObjectName("kafka.consumer:type=consumer-metrics,client-id="+this.clientId);
            Object objConnectionCount = mbeanServer.getAttribute(consumerMetrics, MetricsEnabled.CONNECTION_COUNT);
            if (obj instanceof Double && !((Double)obj).isNaN()) {
                stats.put(MetricsEnabled.FETCH_LATENCY_AVG, obj);
            }
            if (objConnectionCount instanceof Double  && !((Double)objConnectionCount).isNaN()) {
                stats.put(MetricsEnabled.CONNECTION_COUNT, objConnectionCount);
            }
        } catch (Exception e) {
            log.error("exception fetching metrics", e);
        }
        return stats;
    }

    @Override
    public void close() throws Exception {
        closing = true;
        executor.shutdown();
        consumerTask.get();
        consumer.close();
    }

}<|MERGE_RESOLUTION|>--- conflicted
+++ resolved
@@ -18,36 +18,30 @@
  */
 package io.openmessaging.benchmark.driver.kafka;
 
-<<<<<<< HEAD
-import java.lang.management.ManagementFactory;
-import java.time.Duration;
-import java.util.Map;
-import java.util.TreeMap;
-=======
-import java.time.Duration;
-import java.util.HashMap;
-import java.util.Map;
-import java.util.Properties;
->>>>>>> 1701fca6
-import java.util.concurrent.ExecutorService;
-import java.util.concurrent.Executors;
-import java.util.concurrent.Future;
-import java.util.concurrent.TimeUnit;
-
+import io.openmessaging.benchmark.driver.BenchmarkConsumer;
+import io.openmessaging.benchmark.driver.ConsumerCallback;
+import io.openmessaging.benchmark.driver.MetricsEnabled;
 import org.apache.kafka.clients.consumer.ConsumerConfig;
 import org.apache.kafka.clients.consumer.ConsumerRecord;
 import org.apache.kafka.clients.consumer.ConsumerRecords;
 import org.apache.kafka.clients.consumer.KafkaConsumer;
-
-import io.openmessaging.benchmark.driver.BenchmarkConsumer;
-import io.openmessaging.benchmark.driver.ConsumerCallback;
-import io.openmessaging.benchmark.driver.MetricsEnabled;
-
+import org.apache.kafka.clients.consumer.OffsetAndMetadata;
+import org.apache.kafka.common.TopicPartition;
 import org.slf4j.Logger;
 import org.slf4j.LoggerFactory;
 
 import javax.management.MBeanServer;
 import javax.management.ObjectName;
+
+import java.lang.management.ManagementFactory;
+import java.time.Duration;
+import java.util.HashMap;
+import java.util.Map;
+import java.util.Properties;
+import java.util.TreeMap;
+import java.util.concurrent.ExecutorService;
+import java.util.concurrent.Executors;
+import java.util.concurrent.Future;
 
 public class KafkaBenchmarkConsumer implements BenchmarkConsumer, MetricsEnabled {
 
@@ -58,31 +52,9 @@
     private final ExecutorService executor;
     private final Future<?> consumerTask;
     private volatile boolean closing = false;
-<<<<<<< HEAD
+    private boolean autoCommit;
     private String clientId;
     private MBeanServer mbeanServer = ManagementFactory.getPlatformMBeanServer();
-
-    public KafkaBenchmarkConsumer(KafkaConsumer<String, byte[]> consumer, ConsumerCallback callback, String clientId) {
-        this.consumer = consumer;
-        this.executor = Executors.newSingleThreadExecutor();
-        this.clientId = clientId;
-
-        this.consumerTask = this.executor.submit(() -> {
-            while (!closing) {
-                try {
-                    ConsumerRecords<String, byte[]> records = consumer.poll(Duration.ofMillis(100));
-                    for (ConsumerRecord<String, byte[]> record : records) {
-                        callback.messageReceived(record.value(), TimeUnit.MILLISECONDS.toNanos(record.timestamp()));
-                    }
-
-                    if (!records.isEmpty()) {
-                        // Async commit all messages polled so far
-                        consumer.commitAsync();
-                    }
-                } catch (Exception e) {
-                    callback.exception(e);
-=======
-    private boolean autoCommit;
 
     public KafkaBenchmarkConsumer(KafkaConsumer<String, byte[]> consumer,
                                   Properties consumerConfig,
@@ -115,11 +87,16 @@
                         consumer.commitAsync(offsetMap, null);
                     }
                 } catch(Exception e){
->>>>>>> 1701fca6
+                    callback.exception(e);
                     log.error("exception occur while consuming message", e);
                 }
             }
         });
+    }
+
+    public KafkaBenchmarkConsumer clientId(String id) {
+      this.clientId = id;
+      return this;
     }
 
     @Override
