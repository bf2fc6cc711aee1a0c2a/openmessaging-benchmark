--- conflicted
+++ resolved
@@ -1,14 +1,10 @@
 # Apache Kafka benchmarks
 
-<<<<<<< HEAD
 For instructions on running the OpenMessaging benchmarks for Kafka, see the [official documentation](http://openmessaging.cloud/docs/benchmarks/kafka).
-=======
-For instructions on running the OpenMessaging bencmarks for Kafka, see the [official documentation](http://openmessaging.cloud/docs/benchmarks/kafka).
 
 NOTE: This is a slightly modified version with two key differences:
 
 - workloads have extra arguments for sending randomized payloads rather than the same payload over and over.
 - there is a new argument that converts all output result json files into a single csv.
 
-TODO: Document these changes.
->>>>>>> 1701fca6
+TODO: Document these changes.