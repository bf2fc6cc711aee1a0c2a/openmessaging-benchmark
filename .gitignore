--- conflicted
+++ resolved
@@ -14,12 +14,7 @@
 **/terraform.tfstate.backup
 **/*.lock.info
 .DS_Store
-<<<<<<< HEAD
-*.iml
-.idea/
-=======
 
 # IntelliJ artifacts
 .idea/
-*.iml
->>>>>>> ee2ded14
+*.iml