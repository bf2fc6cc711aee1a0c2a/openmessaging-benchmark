--- conflicted
+++ resolved
@@ -73,6 +73,18 @@
 	<build>
 		<plugins>
 			<plugin>
+				<artifactId>maven-compiler-plugin</artifactId>
+				<version>2.3.2</version>
+				<configuration>
+					<source>1.8</source>
+					<target>1.8</target>
+					<encoding>UTF-8</encoding>
+					<showDeprecation>true</showDeprecation>
+					<showWarnings>true</showWarnings>
+					<optimize>true</optimize>
+				</configuration>
+			</plugin>
+			<plugin>
 				<groupId>com.mycila</groupId>
 				<artifactId>license-maven-plugin</artifactId>
 				<version>3.0</version>
@@ -85,12 +97,9 @@
 						<exclude>payload/**</exclude>
 						<exclude>**/*.pyc</exclude>
 						<exclude>**/.pydevproject</exclude>
-<<<<<<< HEAD
+						<exclude>.github/**</exclude>
 						<exclude>**/*.yml</exclude>
 						<exclude>**/*.j2</exclude>
-=======
-						<exclude>.github/**</exclude>
->>>>>>> 1701fca6
 					</excludes>
 					<mapping>
 						<benchmark>SCRIPT_STYLE</benchmark>
@@ -121,11 +130,7 @@
 		<dependency>
 			<groupId>com.fasterxml.jackson.core</groupId>
 			<artifactId>jackson-databind</artifactId>
-<<<<<<< HEAD
-			<version>2.9.10.5</version>
-=======
 			<version>2.9.10.8</version>
->>>>>>> 1701fca6
 		</dependency>
 
 		<dependency>
@@ -146,25 +151,12 @@
 		  <dependency>
 			<groupId>com.google.guava</groupId>
 			<artifactId>guava</artifactId>
-<<<<<<< HEAD
-			<version>24.1.1-jre</version>
-=======
 			<version>29.0-jre</version>
->>>>>>> 1701fca6
 		  </dependency>
 		</dependencies>
 	</dependencyManagement>
-
-<<<<<<< HEAD
-    <distributionManagement>
-      <repository>
-        <id>github</id>
-        <name>GitHub Packages</name>
-        <url> https://maven.pkg.github.com/bf2fc6cc711aee1a0c2a/openmessaging-benchmark/</url>
-      </repository>
-    </distributionManagement>
-=======
-	<profiles>
+	
+		<profiles>
 		<profile>
 			<id>modern-java-compile</id>
 			<activation>
@@ -217,5 +209,12 @@
 			</build>
 		</profile>
 	</profiles>
->>>>>>> 1701fca6
+
+    <distributionManagement>
+      <repository>
+        <id>github</id>
+        <name>GitHub Packages</name>
+        <url> https://maven.pkg.github.com/bf2fc6cc711aee1a0c2a/openmessaging-benchmark/</url>
+      </repository>
+    </distributionManagement>
 </project>