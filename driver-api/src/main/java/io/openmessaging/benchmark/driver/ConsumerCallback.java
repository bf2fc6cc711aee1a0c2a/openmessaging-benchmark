/**
 * Licensed to the Apache Software Foundation (ASF) under one
 * or more contributor license agreements.  See the NOTICE file
 * distributed with this work for additional information
 * regarding copyright ownership.  The ASF licenses this file
 * to you under the Apache License, Version 2.0 (the
 * "License"); you may not use this file except in compliance
 * with the License.  You may obtain a copy of the License at
 *
 *   http://www.apache.org/licenses/LICENSE-2.0
 *
 * Unless required by applicable law or agreed to in writing,
 * software distributed under the License is distributed on an
 * "AS IS" BASIS, WITHOUT WARRANTIES OR CONDITIONS OF ANY
 * KIND, either express or implied.  See the License for the
 * specific language governing permissions and limitations
 * under the License.
 */
package io.openmessaging.benchmark.driver;

import java.nio.ByteBuffer;

/**
 * Callback that the driver implementation calls when a message is received
 */
public interface ConsumerCallback {
    /**
<<<<<<< HEAD
     * Driver should invoke this method once for each message received
     *
=======
     * Driver should invoke this method (or the ByteBuffer variant) once for each message received
     * 
>>>>>>> 1701fca6
     * @param payload
     *            the received message payload
     * @param publishTimestamp
     *            the publish timestamp in milliseconds
     */
    void messageReceived(byte[] payload, long publishTimestamp);

<<<<<<< HEAD
    void exception(Exception e);
=======
    /**
     * Driver should invoke this method (or the byte[] variant) once for each message received
     *
     * @param payload
     *            the received message payload
     * @param publishTimestamp
     *            the publish timestamp in milliseconds
     */
    void messageReceived(ByteBuffer payload, long publishTimestamp);
>>>>>>> 1701fca6
}<|MERGE_RESOLUTION|>--- conflicted
+++ resolved
@@ -25,13 +25,8 @@
  */
 public interface ConsumerCallback {
     /**
-<<<<<<< HEAD
-     * Driver should invoke this method once for each message received
-     *
-=======
      * Driver should invoke this method (or the ByteBuffer variant) once for each message received
      * 
->>>>>>> 1701fca6
      * @param payload
      *            the received message payload
      * @param publishTimestamp
@@ -39,9 +34,6 @@
      */
     void messageReceived(byte[] payload, long publishTimestamp);
 
-<<<<<<< HEAD
-    void exception(Exception e);
-=======
     /**
      * Driver should invoke this method (or the byte[] variant) once for each message received
      *
@@ -51,5 +43,6 @@
      *            the publish timestamp in milliseconds
      */
     void messageReceived(ByteBuffer payload, long publishTimestamp);
->>>>>>> 1701fca6
+
+    void exception(Exception e);
 }