
/**
 * Licensed to the Apache Software Foundation (ASF) under one
 * or more contributor license agreements.  See the NOTICE file
 * distributed with this work for additional information
 * regarding copyright ownership.  The ASF licenses this file
 * to you under the Apache License, Version 2.0 (the
 * "License"); you may not use this file except in compliance
 * with the License.  You may obtain a copy of the License at
 *
 *   http://www.apache.org/licenses/LICENSE-2.0
 *
 * Unless required by applicable law or agreed to in writing,
 * software distributed under the License is distributed on an
 * "AS IS" BASIS, WITHOUT WARRANTIES OR CONDITIONS OF ANY
 * KIND, either express or implied.  See the License for the
 * specific language governing permissions and limitations
 * under the License.
 */
package io.openmessaging.benchmark.driver.pulsar;

import java.io.File;
import java.io.IOException;
import java.nio.ByteBuffer;
import java.util.ArrayList;
import java.util.Collections;
<<<<<<< HEAD
import java.util.Optional;
=======
import java.util.List;
>>>>>>> 1701fca6
import java.util.Random;
import java.util.concurrent.CompletableFuture;
import java.util.concurrent.TimeUnit;

import java.util.stream.Collectors;
import org.apache.bookkeeper.stats.StatsLogger;
import org.apache.pulsar.client.admin.PulsarAdmin;
import org.apache.pulsar.client.admin.PulsarAdminBuilder;
import org.apache.pulsar.client.admin.PulsarAdminException;
import org.apache.pulsar.client.admin.PulsarAdminException.ConflictException;
import org.apache.pulsar.client.api.ClientBuilder;
import org.apache.pulsar.client.api.Consumer;
import org.apache.pulsar.client.api.ProducerBuilder;
import org.apache.pulsar.client.api.PulsarClient;
import org.apache.pulsar.client.api.Schema;
import org.apache.pulsar.client.api.SizeUnit;
import org.apache.pulsar.client.api.SubscriptionType;
import org.apache.pulsar.common.policies.data.BacklogQuota;
import org.apache.pulsar.common.policies.data.BacklogQuota.RetentionPolicy;
import org.apache.pulsar.common.policies.data.PersistencePolicies;
import org.apache.pulsar.common.policies.data.TenantInfo;
import org.apache.pulsar.common.util.FutureUtil;
import org.slf4j.Logger;
import org.slf4j.LoggerFactory;

import com.fasterxml.jackson.databind.DeserializationFeature;
import com.fasterxml.jackson.databind.ObjectMapper;
import com.fasterxml.jackson.databind.ObjectWriter;
import com.fasterxml.jackson.dataformat.yaml.YAMLFactory;
import com.google.common.collect.Sets;
import com.google.common.io.BaseEncoding;

import io.openmessaging.benchmark.driver.BenchmarkConsumer;
import io.openmessaging.benchmark.driver.BenchmarkDriver;
import io.openmessaging.benchmark.driver.BenchmarkProducer;
import io.openmessaging.benchmark.driver.ConsumerCallback;
import io.openmessaging.benchmark.driver.pulsar.config.PulsarClientConfig.PersistenceConfiguration;
import io.openmessaging.benchmark.driver.pulsar.config.PulsarConfig;

public class PulsarBenchmarkDriver implements BenchmarkDriver {

    private PulsarClient client;
    private PulsarAdmin adminClient;

    private PulsarConfig config;

    private String namespace;
    private ProducerBuilder<byte[]> producerBuilder;

    @Override
    public void initialize(File configurationFile, StatsLogger statsLogger) throws IOException {
        this.config = readConfig(configurationFile);
        log.info("Pulsar driver configuration: {}", writer.writeValueAsString(config));

<<<<<<< HEAD
        ClientBuilder clientBuilder = PulsarClient.builder().ioThreads(config.client.ioThreads)
                .connectionsPerBroker(config.client.connectionsPerBroker).statsInterval(0, TimeUnit.SECONDS)
                .serviceUrl(config.client.serviceUrl).maxConcurrentLookupRequests(50000).maxLookupRequests(100000)
=======
        ClientBuilder clientBuilder = PulsarClient.builder()
                .ioThreads(config.client.ioThreads)
                .connectionsPerBroker(config.client.connectionsPerBroker)
                .statsInterval(0, TimeUnit.SECONDS)
                .serviceUrl(config.client.serviceUrl)
                .maxConcurrentLookupRequests(50000)
                .maxLookupRequests(100000)
                .memoryLimit(config.client.clientMemoryLimitMB, SizeUnit.MEGA_BYTES)
>>>>>>> 1701fca6
                .listenerThreads(Runtime.getRuntime().availableProcessors());

        if (config.client.serviceUrl.startsWith("pulsar+ssl")) {
            clientBuilder.allowTlsInsecureConnection(config.client.tlsAllowInsecureConnection)
                    .enableTlsHostnameVerification(config.client.tlsEnableHostnameVerification)
                    .tlsTrustCertsFilePath(config.client.tlsTrustCertsFilePath);
        }

        PulsarAdminBuilder pulsarAdminBuilder = PulsarAdmin.builder().serviceHttpUrl(config.client.httpUrl);
        if (config.client.httpUrl.startsWith("https")) {
            pulsarAdminBuilder.allowTlsInsecureConnection(config.client.tlsAllowInsecureConnection)
                    .enableTlsHostnameVerification(config.client.tlsEnableHostnameVerification)
                    .tlsTrustCertsFilePath(config.client.tlsTrustCertsFilePath);
        }

        if (config.client.authentication.plugin != null && !config.client.authentication.plugin.isEmpty()) {
            clientBuilder.authentication(config.client.authentication.plugin, config.client.authentication.data);
            pulsarAdminBuilder.authentication(config.client.authentication.plugin, config.client.authentication.data);
        }

        client = clientBuilder.build();

        log.info("Created Pulsar client for service URL {}", config.client.serviceUrl);

        adminClient = pulsarAdminBuilder.build();

        log.info("Created Pulsar admin client for HTTP URL {}", config.client.httpUrl);

<<<<<<< HEAD
        producerBuilder = client.newProducer().enableBatching(config.producer.batchingEnabled)
                .batchingMaxPublishDelay(config.producer.batchingMaxPublishDelayMs, TimeUnit.MILLISECONDS)
                .blockIfQueueFull(config.producer.blockIfQueueFull).batchingMaxBytes(config.producer.batchingMaxBytes)
                .maxPendingMessages(config.producer.pendingQueueSize).batchingMaxMessages(Integer.MAX_VALUE)
                .maxPendingMessagesAcrossPartitions(Integer.MAX_VALUE);
=======
        producerBuilder = client.newProducer()
                .enableBatching(config.producer.batchingEnabled)
                .batchingMaxPublishDelay(config.producer.batchingMaxPublishDelayMs, TimeUnit.MILLISECONDS)
                .batchingMaxMessages(Integer.MAX_VALUE)
                .batchingMaxBytes(config.producer.batchingMaxBytes)
                .blockIfQueueFull(config.producer.blockIfQueueFull)
                .sendTimeout(0, TimeUnit.MILLISECONDS)
                .maxPendingMessages(config.producer.pendingQueueSize);
>>>>>>> 1701fca6

        try {
            // Create namespace and set the configuration
            String tenant = config.client.namespacePrefix.split("/")[0];
            String cluster = config.client.clusterName;
            if (!adminClient.tenants().getTenants().contains(tenant)) {
                try {
                    adminClient.tenants().createTenant(tenant,
<<<<<<< HEAD
                            new TenantInfo(Collections.emptySet(), Sets.newHashSet(cluster)));
=======
                                    TenantInfo.builder().adminRoles(Collections.emptySet()).allowedClusters(Sets.newHashSet(cluster)).build());
>>>>>>> 1701fca6
                } catch (ConflictException e) {
                    // Ignore. This can happen when multiple workers are initializing at the same
                    // time
                }
            }
            log.info("Created Pulsar tenant {} with allowed cluster {}", tenant, cluster);

            this.namespace = config.client.namespacePrefix + "-" + getRandomString();
            adminClient.namespaces().createNamespace(namespace);
            log.info("Created Pulsar namespace {}", namespace);

            PersistenceConfiguration p = config.client.persistence;
            adminClient.namespaces().setPersistence(namespace,
<<<<<<< HEAD
                    new PersistencePolicies(p.ensembleSize, p.writeQuorum, p.ackQuorum, 1.0));

            adminClient.namespaces().setBacklogQuota(namespace,
                    new BacklogQuota(Long.MAX_VALUE, RetentionPolicy.producer_exception));
=======
                            new PersistencePolicies(p.ensembleSize, p.writeQuorum, p.ackQuorum, 1.0));
            
            adminClient.namespaces().setBacklogQuota(namespace,
                    BacklogQuota.builder()
                            .limitSize(-1L)
                            .limitTime(-1)
                            .retentionPolicy(RetentionPolicy.producer_exception)
                            .build());
>>>>>>> 1701fca6
            adminClient.namespaces().setDeduplicationStatus(namespace, p.deduplicationEnabled);
            log.info("Applied persistence configuration for namespace {}/{}/{}: {}", tenant, cluster, namespace,
                    writer.writeValueAsString(p));

        } catch (PulsarAdminException e) {
            throw new IOException(e);
        }
    }

    @Override
    public String getTopicNamePrefix() {
        return config.client.topicType + "://" + namespace + "/test";
    }

    @Override
    public CompletableFuture<Void> createTopic(String topic, int partitions) {
        if (partitions == 1) {
            // No-op
            return CompletableFuture.completedFuture(null);
        }

        return adminClient.topics().createPartitionedTopicAsync(topic, partitions);
    }

    @Override
    public CompletableFuture<Void> notifyTopicCreation(String topic, int partitions) {
        // No-op
        return CompletableFuture.completedFuture(null);
    }

    @Override
    public CompletableFuture<BenchmarkProducer> createProducer(String topic) {
        return producerBuilder.topic(topic).createAsync()
<<<<<<< HEAD
                .thenApply(pulsarProducer -> new PulsarBenchmarkProducer(pulsarProducer));
=======
                        .thenApply(PulsarBenchmarkProducer::new);
>>>>>>> 1701fca6
    }

    @Override
    public CompletableFuture<BenchmarkConsumer> createConsumer(String topic, String subscriptionName,
<<<<<<< HEAD
            Optional<Integer> partition, ConsumerCallback consumerCallback) {
        return client.newConsumer().priorityLevel(0).subscriptionType(SubscriptionType.Failover)
                .messageListener((consumer, msg) -> {
                    consumerCallback.messageReceived(msg.getData(),
                            TimeUnit.MILLISECONDS.toNanos(msg.getPublishTime()));
                    consumer.acknowledgeAsync(msg);
                }).topic(topic).subscriptionName(subscriptionName).subscribeAsync()
                .thenApply(consumer -> new PulsarBenchmarkConsumer(consumer));
=======
                    ConsumerCallback consumerCallback) {
        List<CompletableFuture<Consumer<ByteBuffer>>> futures = new ArrayList<>();
        return client.getPartitionsForTopic(topic)
                .thenCompose(partitions -> {
                    partitions.forEach(p -> futures.add(createInternalConsumer(p, subscriptionName, consumerCallback)));
                    return FutureUtil.waitForAll(futures);
                }).thenApply(__ -> new PulsarBenchmarkConsumer(
                                futures.stream().map(CompletableFuture::join).collect(Collectors.toList())
                        )
                );
    }
>>>>>>> 1701fca6

    CompletableFuture<Consumer<ByteBuffer>> createInternalConsumer(String topic, String subscriptionName,
            ConsumerCallback consumerCallback) {
        return client.newConsumer(Schema.BYTEBUFFER)
                .priorityLevel(0)
                .subscriptionType(SubscriptionType.Failover)
                .messageListener((c, msg) -> {
                    try {
                        consumerCallback.messageReceived(msg.getValue(), msg.getPublishTime());
                        c.acknowledgeAsync(msg);
                    } finally {
                        msg.release();
                    }
                })
                .topic(topic)
                .subscriptionName(subscriptionName)
                .receiverQueueSize(config.consumer.receiverQueueSize)
                .maxTotalReceiverQueueSizeAcrossPartitions(Integer.MAX_VALUE)
                .poolMessages(true)
                .subscribeAsync();
    }

    @Override
    public void close() throws Exception {
        log.info("Shutting down Pulsar benchmark driver");

        if (client != null) {
            client.close();
        }

        if (adminClient != null) {
            adminClient.close();
        }

        log.info("Pulsar benchmark driver successfully shut down");
    }

    private static final ObjectMapper mapper = new ObjectMapper(new YAMLFactory())
            .configure(DeserializationFeature.FAIL_ON_UNKNOWN_PROPERTIES, false);

    private static PulsarConfig readConfig(File configurationFile) throws IOException {
        return mapper.readValue(configurationFile, PulsarConfig.class);
    }

    private static final Random random = new Random();

    private static final String getRandomString() {
        byte[] buffer = new byte[5];
        random.nextBytes(buffer);
        return BaseEncoding.base64Url().omitPadding().encode(buffer);
    }

    private static final ObjectWriter writer = new ObjectMapper().writerWithDefaultPrettyPrinter();
    private static final Logger log = LoggerFactory.getLogger(PulsarBenchmarkProducer.class);
}<|MERGE_RESOLUTION|>--- conflicted
+++ resolved
@@ -24,11 +24,7 @@
 import java.nio.ByteBuffer;
 import java.util.ArrayList;
 import java.util.Collections;
-<<<<<<< HEAD
-import java.util.Optional;
-=======
 import java.util.List;
->>>>>>> 1701fca6
 import java.util.Random;
 import java.util.concurrent.CompletableFuture;
 import java.util.concurrent.TimeUnit;
@@ -75,6 +71,8 @@
 
     private PulsarConfig config;
 
+
+
     private String namespace;
     private ProducerBuilder<byte[]> producerBuilder;
 
@@ -83,11 +81,6 @@
         this.config = readConfig(configurationFile);
         log.info("Pulsar driver configuration: {}", writer.writeValueAsString(config));
 
-<<<<<<< HEAD
-        ClientBuilder clientBuilder = PulsarClient.builder().ioThreads(config.client.ioThreads)
-                .connectionsPerBroker(config.client.connectionsPerBroker).statsInterval(0, TimeUnit.SECONDS)
-                .serviceUrl(config.client.serviceUrl).maxConcurrentLookupRequests(50000).maxLookupRequests(100000)
-=======
         ClientBuilder clientBuilder = PulsarClient.builder()
                 .ioThreads(config.client.ioThreads)
                 .connectionsPerBroker(config.client.connectionsPerBroker)
@@ -96,20 +89,19 @@
                 .maxConcurrentLookupRequests(50000)
                 .maxLookupRequests(100000)
                 .memoryLimit(config.client.clientMemoryLimitMB, SizeUnit.MEGA_BYTES)
->>>>>>> 1701fca6
                 .listenerThreads(Runtime.getRuntime().availableProcessors());
 
         if (config.client.serviceUrl.startsWith("pulsar+ssl")) {
             clientBuilder.allowTlsInsecureConnection(config.client.tlsAllowInsecureConnection)
-                    .enableTlsHostnameVerification(config.client.tlsEnableHostnameVerification)
-                    .tlsTrustCertsFilePath(config.client.tlsTrustCertsFilePath);
+                            .enableTlsHostnameVerification(config.client.tlsEnableHostnameVerification)
+                            .tlsTrustCertsFilePath(config.client.tlsTrustCertsFilePath);
         }
 
         PulsarAdminBuilder pulsarAdminBuilder = PulsarAdmin.builder().serviceHttpUrl(config.client.httpUrl);
         if (config.client.httpUrl.startsWith("https")) {
             pulsarAdminBuilder.allowTlsInsecureConnection(config.client.tlsAllowInsecureConnection)
-                    .enableTlsHostnameVerification(config.client.tlsEnableHostnameVerification)
-                    .tlsTrustCertsFilePath(config.client.tlsTrustCertsFilePath);
+                            .enableTlsHostnameVerification(config.client.tlsEnableHostnameVerification)
+                            .tlsTrustCertsFilePath(config.client.tlsTrustCertsFilePath);
         }
 
         if (config.client.authentication.plugin != null && !config.client.authentication.plugin.isEmpty()) {
@@ -125,13 +117,6 @@
 
         log.info("Created Pulsar admin client for HTTP URL {}", config.client.httpUrl);
 
-<<<<<<< HEAD
-        producerBuilder = client.newProducer().enableBatching(config.producer.batchingEnabled)
-                .batchingMaxPublishDelay(config.producer.batchingMaxPublishDelayMs, TimeUnit.MILLISECONDS)
-                .blockIfQueueFull(config.producer.blockIfQueueFull).batchingMaxBytes(config.producer.batchingMaxBytes)
-                .maxPendingMessages(config.producer.pendingQueueSize).batchingMaxMessages(Integer.MAX_VALUE)
-                .maxPendingMessagesAcrossPartitions(Integer.MAX_VALUE);
-=======
         producerBuilder = client.newProducer()
                 .enableBatching(config.producer.batchingEnabled)
                 .batchingMaxPublishDelay(config.producer.batchingMaxPublishDelayMs, TimeUnit.MILLISECONDS)
@@ -140,7 +125,6 @@
                 .blockIfQueueFull(config.producer.blockIfQueueFull)
                 .sendTimeout(0, TimeUnit.MILLISECONDS)
                 .maxPendingMessages(config.producer.pendingQueueSize);
->>>>>>> 1701fca6
 
         try {
             // Create namespace and set the configuration
@@ -149,14 +133,9 @@
             if (!adminClient.tenants().getTenants().contains(tenant)) {
                 try {
                     adminClient.tenants().createTenant(tenant,
-<<<<<<< HEAD
-                            new TenantInfo(Collections.emptySet(), Sets.newHashSet(cluster)));
-=======
                                     TenantInfo.builder().adminRoles(Collections.emptySet()).allowedClusters(Sets.newHashSet(cluster)).build());
->>>>>>> 1701fca6
                 } catch (ConflictException e) {
-                    // Ignore. This can happen when multiple workers are initializing at the same
-                    // time
+                    // Ignore. This can happen when multiple workers are initializing at the same time
                 }
             }
             log.info("Created Pulsar tenant {} with allowed cluster {}", tenant, cluster);
@@ -167,12 +146,6 @@
 
             PersistenceConfiguration p = config.client.persistence;
             adminClient.namespaces().setPersistence(namespace,
-<<<<<<< HEAD
-                    new PersistencePolicies(p.ensembleSize, p.writeQuorum, p.ackQuorum, 1.0));
-
-            adminClient.namespaces().setBacklogQuota(namespace,
-                    new BacklogQuota(Long.MAX_VALUE, RetentionPolicy.producer_exception));
-=======
                             new PersistencePolicies(p.ensembleSize, p.writeQuorum, p.ackQuorum, 1.0));
             
             adminClient.namespaces().setBacklogQuota(namespace,
@@ -181,10 +154,9 @@
                             .limitTime(-1)
                             .retentionPolicy(RetentionPolicy.producer_exception)
                             .build());
->>>>>>> 1701fca6
             adminClient.namespaces().setDeduplicationStatus(namespace, p.deduplicationEnabled);
             log.info("Applied persistence configuration for namespace {}/{}/{}: {}", tenant, cluster, namespace,
-                    writer.writeValueAsString(p));
+                            writer.writeValueAsString(p));
 
         } catch (PulsarAdminException e) {
             throw new IOException(e);
@@ -207,33 +179,13 @@
     }
 
     @Override
-    public CompletableFuture<Void> notifyTopicCreation(String topic, int partitions) {
-        // No-op
-        return CompletableFuture.completedFuture(null);
-    }
-
-    @Override
     public CompletableFuture<BenchmarkProducer> createProducer(String topic) {
         return producerBuilder.topic(topic).createAsync()
-<<<<<<< HEAD
-                .thenApply(pulsarProducer -> new PulsarBenchmarkProducer(pulsarProducer));
-=======
                         .thenApply(PulsarBenchmarkProducer::new);
->>>>>>> 1701fca6
     }
 
     @Override
     public CompletableFuture<BenchmarkConsumer> createConsumer(String topic, String subscriptionName,
-<<<<<<< HEAD
-            Optional<Integer> partition, ConsumerCallback consumerCallback) {
-        return client.newConsumer().priorityLevel(0).subscriptionType(SubscriptionType.Failover)
-                .messageListener((consumer, msg) -> {
-                    consumerCallback.messageReceived(msg.getData(),
-                            TimeUnit.MILLISECONDS.toNanos(msg.getPublishTime()));
-                    consumer.acknowledgeAsync(msg);
-                }).topic(topic).subscriptionName(subscriptionName).subscribeAsync()
-                .thenApply(consumer -> new PulsarBenchmarkConsumer(consumer));
-=======
                     ConsumerCallback consumerCallback) {
         List<CompletableFuture<Consumer<ByteBuffer>>> futures = new ArrayList<>();
         return client.getPartitionsForTopic(topic)
@@ -245,7 +197,6 @@
                         )
                 );
     }
->>>>>>> 1701fca6
 
     CompletableFuture<Consumer<ByteBuffer>> createInternalConsumer(String topic, String subscriptionName,
             ConsumerCallback consumerCallback) {
@@ -284,7 +235,7 @@
     }
 
     private static final ObjectMapper mapper = new ObjectMapper(new YAMLFactory())
-            .configure(DeserializationFeature.FAIL_ON_UNKNOWN_PROPERTIES, false);
+                    .configure(DeserializationFeature.FAIL_ON_UNKNOWN_PROPERTIES, false);
 
     private static PulsarConfig readConfig(File configurationFile) throws IOException {
         return mapper.readValue(configurationFile, PulsarConfig.class);
