--- conflicted
+++ resolved
@@ -17,13 +17,7 @@
 # under the License.
 #
 
-<<<<<<< HEAD
----
-# Mount SSDs
-- name: Format and mount disks for Brokers
-=======
 - name: Format and mount disks for RabbitMQ hosts
->>>>>>> 1701fca6
   hosts: rabbitmq
   connection: ssh
   become: true
@@ -31,41 +25,6 @@
     - name: Format disks
       filesystem:
         fstype: xfs
-<<<<<<< HEAD
-        dev: "{{ item }}"
-      with_items:
-        - "/dev/nvme1n1"
-        - "/dev/nvme2n1"
-    - name: Mount disks
-      mount:
-        path: "{{ item.path }}"
-        src: "{{ item.src }}"
-        fstype: xfs
-        opts: defaults,noatime,nodiscard
-        state: mounted
-      with_items:
-        - { path: "/mnt/data-1", src: "/dev/nvme1n1" }
-        - { path: "/mnt/data-2", src: "/dev/nvme2n1" }
-    - name: Fix permissions
-      file:
-        path: "/mnt/data-1"
-        state: touch
-        mode: "0777"
-
-- name: Chrony setup
-  hosts: client
-  connection: ssh
-  become: true
-  tasks:
-    - name: Set up chronyd
-      template:
-        src: "templates/chrony.conf"
-        dest: "/etc/chrony.conf"
-    - systemd:
-        state: restarted
-        daemon_reload: yes
-        name: "chronyd"
-=======
         dev: '{{ item }}'
       with_items:
         - '/dev/nvme1n1'
@@ -83,148 +42,11 @@
         path: "/mnt/data"
         state: touch
         mode: "0777"
->>>>>>> 1701fca6
-
-# Install RabbitMQ Server
+
 - name: Install RabbitMQ Cluster
   hosts: rabbitmq
   connection: ssh
-  handlers:
-    - name: restart rabbitmq-server
-      service: name=rabbitmq-server state=restarted
-
-    - name: start rabbitmq-server
-      service: name=rabbitmq-server state=started
-
-    - name: stop rabbitmq-server
-      service: name=rabbitmq-server state=stopped
-  tasks:
-    - set_fact:
-        erlangVersion: 23.0.2
-        rabbitMqVersion: 3.8.5
-    - name: Install RPM packages
-      yum: pkg={{ item }} state=latest
-      with_items:
-        - wget
-        - java-11
-        - sysstat
-        - vim
-        - socat
-    - name: Install Erlang
-      yum:
-        name: https://github.com/rabbitmq/erlang-rpm/releases/download/v{{ erlangVersion }}/erlang-{{ erlangVersion }}-1.el7.x86_64.rpm
-        state: present
-    - name: Install Rabbitmq Server
-      yum:
-        name: https://dl.bintray.com/rabbitmq/all/rabbitmq-server/{{ rabbitMqVersion }}/rabbitmq-server-{{ rabbitMqVersion }}-1.el7.noarch.rpm
-        state: present
-    - name: Install RabbitMQ service
-      template:
-        src: "templates/rabbitmq-server.service"
-        dest: "/etc/systemd/system/rabbitmq-server.service"
-    - systemd:
-        state: started
-        daemon_reload: yes
-        name: "rabbitmq-server"
-    - systemd:
-        state: restarted
-        daemon_reload: yes
-        name: "rabbitmq-server"
-
-    - name: backup old erlang cookie
-      shell: cp -a /var/lib/rabbitmq/.erlang.cookie /var/lib/rabbitmq/.erlang.cookie.old
-      changed_when: false
-    - name: updating rabbitmq erlang cookie
-      template:
-        src: etc/erlang.cookie.j2
-        dest: /var/lib/rabbitmq/.erlang.cookie
-        owner: rabbitmq
-        group: rabbitmq
-        mode: 0400
-      notify: stop rabbitmq-server
-    - name: remove old erlang cookie
-      file:
-        path: /var/lib/rabbitmq/.erlang.cookie.old
-        state: absent
-      changed_when: false
-    - name: rabbitmq default file
-      template:
-        src: "{{ item.src }}"
-        dest: "{{ item.dest }}"
-        owner: root
-        group: root
-        mode: 0644
-      with_items:
-        - {
-            src: etc/default/rabbitmq-server.j2,
-            dest: /etc/default/rabbitmq-server,
-          }
-        - {
-            src: etc/rabbitmq/rabbitmq.config.j2,
-            dest: /etc/rabbitmq/rabbitmq.config,
-          }
-        - {
-            src: etc/rabbitmq/rabbitmq-env.conf.j2,
-            dest: /etc/rabbitmq/rabbitmq-env.conf,
-          }
-      notify: restart rabbitmq-server
-    - systemd:
-        state: started
-        daemon_reload: yes
-        name: "rabbitmq-server"
-
-# Configure RabbitMQ for cluster
-- name: Configure RabbitMQ for cluster
-  hosts: rabbitmq
-  connection: ssh
-  handlers:
-    - name: restart rabbitmq-server
-      service: name=rabbitmq-server state=restarted
-
-    - name: start rabbitmq-server
-      service: name=rabbitmq-server state=started
-
-    - name: stop rabbitmq-server
-      service: name=rabbitmq-server state=stopped
-  tasks:
-<<<<<<< HEAD
-    - name: Enable the plugins installed
-      rabbitmq_plugin:
-        names: "{{ item }}"
-        prefix: /usr/lib/rabbitmq
-        state: enabled
-        new_only: yes
-      with_items: "{{ rabbitmq_plugins }}"
-      notify: start rabbitmq-server
-
-    - name: Restart RabbitMQ server
-      systemd:
-        state: started
-        name: "rabbitmq-server"
-
-    - name: make sure rabbitmq app is up
-      command: rabbitmqctl start_app
-
-    - name: Join first node's cluster
-      shell: rabbitmqctl stop_app && rabbitmqctl join_cluster rabbit@{{ hostvars[groups['rabbitmq'][0]].private_ip }} && rabbitmqctl start_app
-      when: inventory_hostname != hostvars[groups['rabbitmq'][0]].inventory_hostname
-
-    - name: create admin/admin  profile
-      shell: rabbitmqctl add_user admin  admin
-      when: inventory_hostname == hostvars[groups['rabbitmq'][0]].inventory_hostname
-    - name: set admin tag
-      shell: rabbitmqctl set_user_tags admin administrator
-      when: inventory_hostname == hostvars[groups['rabbitmq'][0]].inventory_hostname
-    - name: set admin permission
-      shell: rabbitmqctl set_permissions -p "/" admin ".*" ".*" ".*"
-      when: inventory_hostname == hostvars[groups['rabbitmq'][0]].inventory_hostname
-
-    - name: set ha-mode to exactly two nodes for all queues for backup
-      shell: rabbitmqctl set_policy ha-exactly-two ".*" '{"ha-mode":"exactly","ha-params":2,"ha-sync-mode":"automatic"}'
-      register: res
-      failed_when: res.rc != 0
-      when: inventory_hostname == hostvars[groups['rabbitmq'][0]].inventory_hostname
-=======
+  tasks:
   - set_fact:
       erlangVersion: 23.3.4.10
       rabbitMqVersion: 3.9.11
@@ -325,7 +147,6 @@
         state: restarted
         daemon_reload: yes
         name: "chronyd"
->>>>>>> 1701fca6
 
 - name: Rabbitmq benchmarking client setup
   hosts: client
@@ -336,38 +157,17 @@
       yum: pkg={{ item }} state=latest
       with_items:
         - wget
-<<<<<<< HEAD
-        - java-11
-        - sysstat
-        - vim
-        - socat
-=======
         - java-11-openjdk
         - java-11-openjdk-devel
         - sysstat
         - vim
->>>>>>> 1701fca6
     - name: Copy benchmark code
       unarchive:
         src: ../../package/target/openmessaging-benchmark-0.0.1-SNAPSHOT-bin.tar.gz
         dest: /opt
     - shell: >
-        tuned-adm profile latency-performance && rm -rf /opt/benchmark &&
+        tuned-adm profile latency-performance &&
         mv /opt/openmessaging-benchmark-0.0.1-SNAPSHOT /opt/benchmark
-<<<<<<< HEAD
-    - name: Configure benchmark JVM settings
-      lineinfile:
-        dest: /opt/benchmark/bin/benchmark
-        regexp: "^JVM_MEM="
-        line: 'JVM_MEM="-Xms24G -Xmx24G -XX:+UseG1GC -XX:MaxGCPauseMillis=10 -XX:+ParallelRefProcEnabled -XX:+UnlockExperimentalVMOptions -XX:+AggressiveOpts -XX:+DoEscapeAnalysis -XX:ParallelGCThreads=32 -XX:ConcGCThreads=32 -XX:G1NewSizePercent=50 -XX:+DisableExplicitGC -XX:-ResizePLAB -XX:+PerfDisableSharedMem -XX:+AlwaysPreTouch -XX:-UseBiasedLocking"'
-    - template:
-        src: "templates/workers.yaml"
-        dest: "/opt/benchmark/workers.yaml"
-    - template:
-        src: "templates/rabbitmq.yaml"
-        dest: "/opt/benchmark/driver-rabbitmq/rabbitmq.yaml"
-    - name: Install benchmark systemd service
-=======
 
     - template:
         src: "templates/workers.yaml"
@@ -388,7 +188,6 @@
         regexp: '^JVM_MEM='
         line: 'JVM_MEM="-Xmx4G"'
     - name: Install benchmark-worker systemd service
->>>>>>> 1701fca6
       template:
         src: "templates/benchmark-worker.service"
         dest: "/etc/systemd/system/benchmark-worker.service"
@@ -407,111 +206,4 @@
     - debug:
         msg: "Benchmark client {{ item }}"
       with_items: "{{ groups['client'] }}"
-
-# Setup the Prometheus/Grafana monitoring stack
-- name: Prometheus installation
-  hosts: prometheus
-  connection: ssh
-  become: true
-  tasks:
-    - name: Add Extras Repo
-      shell: yum-config-manager --enable rhui-REGION-rhel-server-extras
-    - name: Install RPM packages
-      yum: pkg={{ item }} state=latest
-      with_items:
-        - docker
-    - set_fact:
-        prometheusVersion: "2.2.1"
-    - file: path=/opt/prometheus state=absent
-    - file: path=/opt/prometheus state=directory
-    - name: Download Prometheus Binary Package
-      unarchive:
-        src: "https://github.com/prometheus/prometheus/releases/download/v{{ prometheusVersion }}/prometheus-{{ prometheusVersion }}.linux-amd64.tar.gz"
-        remote_src: yes
-        dest: /opt/prometheus
-        extra_opts: ["--strip-components=1"]
-    - set_fact:
-        private_ip: "{{ hostvars[inventory_hostname]['ansible_default_ipv4']['address'] }}"
-
-- name: Prometheus setup
-  hosts: prometheus
-  connection: ssh
-  become: true
-  tasks:
-    - file:
-        path: "/opt/prometheus/{{ item }}"
-        state: directory
-      with_items:
-        - data
-    - template:
-        src: "templates/prometheus.service"
-        dest: "/etc/systemd/system/prometheus.service"
-    - template:
-        src: "templates/rabbitmq-dashboard.service"
-        dest: "/etc/systemd/system/rabbitmq-dashboard.service"
-    - template:
-        src: "templates/prometheus.yml"
-        dest: "/opt/prometheus/prometheus.yml"
-    - systemd:
-        state: restarted
-        daemon_reload: yes
-        name: "rabbitmq-dashboard"
-
-- name: Install Node exporter on Brokers to collect system metrics
-  hosts: rabbitmq
-  become: true
-  tasks:
-    - name: Add user node_exporter
-      user:
-        name: node_exporter
-        shell: /bin/false
-        system: true
-        create_home: no
-
-    - name: Download and extract
-      unarchive:
-        src: https://github.com/prometheus/node_exporter/releases/download/v1.0.1/node_exporter-1.0.1.linux-amd64.tar.gz
-        dest: /tmp
-        remote_src: yes
-
-    - name: Copy bin node_exporter to /usr/local/bin
-      copy:
-        src: /tmp/node_exporter-1.0.1.linux-amd64/node_exporter
-        remote_src: yes
-        dest: /usr/local/bin/
-        owner: node_exporter
-        group: node_exporter
-        mode: u+x,g+x,o+x
-
-    - name: Create service node_exporter.service
-      blockinfile:
-        path: /etc/systemd/system/node_exporter.service
-        block: |
-          [Unit]
-          Description=Prometheus Node Exporter
-          Wants=network-online.target
-          After=network-online.target
-          [Service]
-          User=node_exporter
-          Group=node_exporter
-          Type=simple
-          ExecStart=/usr/local/bin/node_exporter
-          [Install]
-          WantedBy=multi-user.target
-        create: true
-
-    - name: systemctl daemon_reload
-      systemd:
-        daemon_reload: yes
-
-    - name: Start and Enable node_exporter
-      service:
-        name: node_exporter
-        state: started
-        enabled: yes
-
-    - name: Check whether port 9100 is available
-      wait_for:
-        port: 9100
-        state: started
-        timeout: 5+  