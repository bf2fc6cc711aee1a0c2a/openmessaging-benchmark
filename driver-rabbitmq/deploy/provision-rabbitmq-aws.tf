variable "public_key_path" {
  description = <<DESCRIPTION
Path to the SSH public key to be used for authentication.
Ensure this keypair is added to your local SSH agent so provisioners can
connect.

Example: ~/.ssh/rabbitmq_aws.pub
DESCRIPTION
}

variable "key_name" {
  default     = "rabbitmq-benchmark-key"
  description = "Desired name of AWS key pair"
}

variable "instance_types" {
  type = map(string)
}

variable "num_instances" {
  type = map(string)
}

variable "region" {}
variable "ami" {}

provider "aws" {
  region = "${var.region}"
}

# Create a VPC to launch our instances into
resource "aws_vpc" "benchmark_vpc" {
  cidr_block = "10.0.0.0/16"

  tags = {
    Name = "Benchmark-VPC"
  }
}

# Create an internet gateway to give our subnet access to the outside world
resource "aws_internet_gateway" "default" {
  vpc_id = "${aws_vpc.benchmark_vpc.id}"
}

# Grant the VPC internet access on its main route table
resource "aws_route" "internet_access" {
  route_table_id         = "${aws_vpc.benchmark_vpc.main_route_table_id}"
  destination_cidr_block = "0.0.0.0/0"
  gateway_id             = "${aws_internet_gateway.default.id}"
}

# Create a subnet to launch our instances into
resource "aws_subnet" "benchmark_subnet" {
  vpc_id                  = "${aws_vpc.benchmark_vpc.id}"
  cidr_block              = "10.0.0.0/24"
  map_public_ip_on_launch = true
  availability_zone       = "us-west-2b"
}

resource "aws_security_group" "benchmark_security_group" {
  name   = "terraform"
  vpc_id = "${aws_vpc.benchmark_vpc.id}"

  # SSH access from anywhere
  ingress {
    from_port   = 22
    to_port     = 22
    protocol    = "tcp"
    cidr_blocks = ["0.0.0.0/0"]
  }

  # All ports open within the VPC
  ingress {
    from_port   = 0
    to_port     = 65535
    protocol    = "tcp"
    cidr_blocks = ["10.0.0.0/16"]
  }

  # Prometheus/Dashboard access
  ingress {
    from_port   = 9090
    to_port     = 9090
    protocol    = "tcp"
    cidr_blocks = ["0.0.0.0/0"]
  }
  ingress {
    from_port   = 3000
    to_port     = 3000
    protocol    = "tcp"
    cidr_blocks = ["0.0.0.0/0"]
  }

  # outbound internet access
  egress {
    from_port   = 0
    to_port     = 0
    protocol    = "-1"
    cidr_blocks = ["0.0.0.0/0"]
  }

<<<<<<< HEAD
  # RabbitMQ dashboard
  ingress {
    from_port   = 15672
    to_port     = 15672
    protocol    = "tcp"
    cidr_blocks = ["0.0.0.0/0"]
  }

=======
>>>>>>> 1701fca6
  tags = {
    Name = "Benchmark-Security-Group-RabbitMQ"
  }
}

resource "aws_key_pair" "auth" {
  key_name   = "${var.key_name}"
  public_key = "${file(var.public_key_path)}"
}

resource "aws_instance" "rabbitmq" {
  ami                    = "${var.ami}"
  instance_type          = "${var.instance_types["rabbitmq"]}"
  key_name               = "${aws_key_pair.auth.id}"
  subnet_id              = "${aws_subnet.benchmark_subnet.id}"
  vpc_security_group_ids = ["${aws_security_group.benchmark_security_group.id}"]
  count                  = "${var.num_instances["rabbitmq"]}"

  tags = {
    Name = "rabbitmq-${count.index}"
  }
}

resource "aws_instance" "client" {
  ami                    = "${var.ami}"
  instance_type          = "${var.instance_types["client"]}"
  key_name               = "${aws_key_pair.auth.id}"
  subnet_id              = "${aws_subnet.benchmark_subnet.id}"
  vpc_security_group_ids = ["${aws_security_group.benchmark_security_group.id}"]
  count                  = "${var.num_instances["client"]}"

  tags = {
    Name = "rabbitmq-client-${count.index}"
  }
}

resource "aws_instance" "prometheus" {
  ami                    = "${var.ami}"
  instance_type          = "${var.instance_types["prometheus"]}"
  key_name               = "${aws_key_pair.auth.id}"
  subnet_id              = "${aws_subnet.benchmark_subnet.id}"
  vpc_security_group_ids = ["${aws_security_group.benchmark_security_group.id}"]
  count                  = "${var.num_instances["prometheus"]}"

  tags = {
    Name = "prometheus-${count.index}"
  }
}

output "brokers" {
  value = {
    for instance in aws_instance.rabbitmq :
    instance.public_ip => instance.private_ip
  }
}

output "clients" {
  value = {
    for instance in aws_instance.client :
    instance.public_ip => instance.private_ip
  }
}

output "prometheus_host" {
  value = "${aws_instance.prometheus.0.public_ip}"
}<|MERGE_RESOLUTION|>--- conflicted
+++ resolved
@@ -54,7 +54,6 @@
   vpc_id                  = "${aws_vpc.benchmark_vpc.id}"
   cidr_block              = "10.0.0.0/24"
   map_public_ip_on_launch = true
-  availability_zone       = "us-west-2b"
 }
 
 resource "aws_security_group" "benchmark_security_group" {
@@ -77,20 +76,6 @@
     cidr_blocks = ["10.0.0.0/16"]
   }
 
-  # Prometheus/Dashboard access
-  ingress {
-    from_port   = 9090
-    to_port     = 9090
-    protocol    = "tcp"
-    cidr_blocks = ["0.0.0.0/0"]
-  }
-  ingress {
-    from_port   = 3000
-    to_port     = 3000
-    protocol    = "tcp"
-    cidr_blocks = ["0.0.0.0/0"]
-  }
-
   # outbound internet access
   egress {
     from_port   = 0
@@ -99,17 +84,6 @@
     cidr_blocks = ["0.0.0.0/0"]
   }
 
-<<<<<<< HEAD
-  # RabbitMQ dashboard
-  ingress {
-    from_port   = 15672
-    to_port     = 15672
-    protocol    = "tcp"
-    cidr_blocks = ["0.0.0.0/0"]
-  }
-
-=======
->>>>>>> 1701fca6
   tags = {
     Name = "Benchmark-Security-Group-RabbitMQ"
   }
@@ -146,33 +120,6 @@
   }
 }
 
-resource "aws_instance" "prometheus" {
-  ami                    = "${var.ami}"
-  instance_type          = "${var.instance_types["prometheus"]}"
-  key_name               = "${aws_key_pair.auth.id}"
-  subnet_id              = "${aws_subnet.benchmark_subnet.id}"
-  vpc_security_group_ids = ["${aws_security_group.benchmark_security_group.id}"]
-  count                  = "${var.num_instances["prometheus"]}"
-
-  tags = {
-    Name = "prometheus-${count.index}"
-  }
-}
-
-output "brokers" {
-  value = {
-    for instance in aws_instance.rabbitmq :
-    instance.public_ip => instance.private_ip
-  }
-}
-
-output "clients" {
-  value = {
-    for instance in aws_instance.client :
-    instance.public_ip => instance.private_ip
-  }
-}
-
-output "prometheus_host" {
-  value = "${aws_instance.prometheus.0.public_ip}"
+output "client_ssh_host" {
+  value = "${aws_instance.client.0.public_ip}"
 }