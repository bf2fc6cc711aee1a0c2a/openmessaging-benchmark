public_key_path = "~/.ssh/rabbitmq_aws.pub"
region          = "us-west-2"
ami             = "ami-9fa343e7" // RHEL-7.4

instance_types = {
<<<<<<< HEAD
  "rabbitmq"   = "i3en.2xlarge"
  "client"     = "c5n.9xlarge"
  "prometheus" = "t2.small"
=======
  "rabbitmq"  = "i3en.6xlarge"
  "client"    = "m5n.8xlarge"
>>>>>>> 1701fca6
}

num_instances = {
  "rabbitmq"    = 3
  "client"      = 4
<<<<<<< HEAD
  "prometheus"  = 1
=======
>>>>>>> 1701fca6
}<|MERGE_RESOLUTION|>--- conflicted
+++ resolved
@@ -3,21 +3,11 @@
 ami             = "ami-9fa343e7" // RHEL-7.4
 
 instance_types = {
-<<<<<<< HEAD
-  "rabbitmq"   = "i3en.2xlarge"
-  "client"     = "c5n.9xlarge"
-  "prometheus" = "t2.small"
-=======
   "rabbitmq"  = "i3en.6xlarge"
   "client"    = "m5n.8xlarge"
->>>>>>> 1701fca6
 }
 
 num_instances = {
   "rabbitmq"    = 3
   "client"      = 4
-<<<<<<< HEAD
-  "prometheus"  = 1
-=======
->>>>>>> 1701fca6
 }