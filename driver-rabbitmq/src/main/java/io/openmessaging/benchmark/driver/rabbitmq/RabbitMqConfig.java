/**
 * Licensed to the Apache Software Foundation (ASF) under one
 * or more contributor license agreements.  See the NOTICE file
 * distributed with this work for additional information
 * regarding copyright ownership.  The ASF licenses this file
 * to you under the Apache License, Version 2.0 (the
 * "License"); you may not use this file except in compliance
 * with the License.  You may obtain a copy of the License at
 *
 *   http://www.apache.org/licenses/LICENSE-2.0
 *
 * Unless required by applicable law or agreed to in writing,
 * software distributed under the License is distributed on an
 * "AS IS" BASIS, WITHOUT WARRANTIES OR CONDITIONS OF ANY
 * KIND, either express or implied.  See the License for the
 * specific language governing permissions and limitations
 * under the License.
 */
package io.openmessaging.benchmark.driver.rabbitmq;

<<<<<<< HEAD
import com.rabbitmq.client.BuiltinExchangeType;

public class RabbitMqConfig {
    public enum QueueType {
        CLASSIC, QUORUM
    }

    public String[] brokers;
=======
import java.util.ArrayList;
import java.util.List;

public class RabbitMqConfig {

    public List<String> amqpUris = new ArrayList<>();

>>>>>>> 1701fca6
    public boolean messagePersistence = false;
    public QueueType queueType = QueueType.CLASSIC;
    public int routingKeyLength = 7;
    public String topicPrefix = "test-topic";
    public BuiltinExchangeType exchangeType = BuiltinExchangeType.DIRECT;
    public boolean exclusive = false;
    public boolean singleNode = false;
}<|MERGE_RESOLUTION|>--- conflicted
+++ resolved
@@ -18,16 +18,6 @@
  */
 package io.openmessaging.benchmark.driver.rabbitmq;
 
-<<<<<<< HEAD
-import com.rabbitmq.client.BuiltinExchangeType;
-
-public class RabbitMqConfig {
-    public enum QueueType {
-        CLASSIC, QUORUM
-    }
-
-    public String[] brokers;
-=======
 import java.util.ArrayList;
 import java.util.List;
 
@@ -35,12 +25,5 @@
 
     public List<String> amqpUris = new ArrayList<>();
 
->>>>>>> 1701fca6
     public boolean messagePersistence = false;
-    public QueueType queueType = QueueType.CLASSIC;
-    public int routingKeyLength = 7;
-    public String topicPrefix = "test-topic";
-    public BuiltinExchangeType exchangeType = BuiltinExchangeType.DIRECT;
-    public boolean exclusive = false;
-    public boolean singleNode = false;
 }