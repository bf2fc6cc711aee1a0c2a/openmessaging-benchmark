/**
 * Licensed to the Apache Software Foundation (ASF) under one
 * or more contributor license agreements.  See the NOTICE file
 * distributed with this work for additional information
 * regarding copyright ownership.  The ASF licenses this file
 * to you under the Apache License, Version 2.0 (the
 * "License"); you may not use this file except in compliance
 * with the License.  You may obtain a copy of the License at
 *
 *   http://www.apache.org/licenses/LICENSE-2.0
 *
 * Unless required by applicable law or agreed to in writing,
 * software distributed under the License is distributed on an
 * "AS IS" BASIS, WITHOUT WARRANTIES OR CONDITIONS OF ANY
 * KIND, either express or implied.  See the License for the
 * specific language governing permissions and limitations
 * under the License.
 */
package io.openmessaging.benchmark.driver.rabbitmq;

import com.rabbitmq.client.AlreadyClosedException;
import java.io.File;
import java.io.IOException;
<<<<<<< HEAD
import java.util.*;
=======
import java.net.URI;
import java.util.Collections;
import java.util.Iterator;
import java.util.List;
import java.util.Map;
>>>>>>> 1701fca6
import java.util.concurrent.CompletableFuture;
import java.util.concurrent.ConcurrentHashMap;
import java.util.concurrent.ForkJoinPool;
<<<<<<< HEAD
import java.util.concurrent.TimeoutException;
=======
>>>>>>> 1701fca6
import java.util.concurrent.atomic.AtomicInteger;

import com.fasterxml.jackson.databind.DeserializationFeature;
import com.fasterxml.jackson.databind.ObjectMapper;
import com.fasterxml.jackson.dataformat.yaml.YAMLFactory;
import com.google.common.io.BaseEncoding;
import com.rabbitmq.client.BuiltinExchangeType;
import com.rabbitmq.client.Channel;
import com.rabbitmq.client.Connection;
import com.rabbitmq.client.ConnectionFactory;

import io.netty.handler.codec.http.QueryStringDecoder;
import io.openmessaging.benchmark.driver.BenchmarkConsumer;
import io.openmessaging.benchmark.driver.BenchmarkDriver;
import io.openmessaging.benchmark.driver.BenchmarkProducer;
import io.openmessaging.benchmark.driver.ConsumerCallback;
import io.openmessaging.benchmark.driver.rabbitmq.RabbitMqConfig.QueueType;

import org.apache.bookkeeper.stats.StatsLogger;
import org.slf4j.Logger;
import org.slf4j.LoggerFactory;
<<<<<<< HEAD

// Based on the KeyDistributor from the framework
// Generates routing keys to "channel" messages to specific queues
// Common to all producers for a workload
class RoutingKeyGenerator {
    private AtomicInteger idx = new AtomicInteger(0);
    private final int KEY_COUNT;
    private final String[] keys;

    RoutingKeyGenerator(int partitions, int keyLength) {
        KEY_COUNT = partitions;
        keys = new String[KEY_COUNT];

        // byte[] buffer = new byte[keyLength];
        // Random random = new Random();
        // for (int i = 0; i < keys.length; i++) {
        // random.nextBytes(buffer);
        // keys[i] = BaseEncoding.base64Url().omitPadding().encode(buffer);
        // }

        // Repeatable routing keys - Partition Number as string
        // When run on workers hosted on different physical machines/processes
        // consumers need to listen to the same routing keys as producers
        // TODO: Pass list of routing keys along w/ topics to consumer
        for (int i = 0; i < partitions; i++) {
            keys[i] = String.valueOf(i);
        }
    }

    public String next() {
        return keys[idx.getAndIncrement() % KEY_COUNT];
    }
}

class ConnectionManager {
    private List<ConnectionFactory> connectionFactory = new ArrayList<>();
    private List<Connection> connections = new ArrayList<>();
    private AtomicInteger idx = new AtomicInteger(0);

    ConnectionManager(String[] brokers) {
        for (String broker : brokers) {
            ConnectionFactory factory = new ConnectionFactory();
            factory.setAutomaticRecoveryEnabled(true);
            factory.setHost(broker);
            factory.setUsername("admin");
            factory.setPassword("admin");
            connectionFactory.add(factory);
        }
    }

    // Round robins across all brokers
    public Connection connectAny() throws IOException, TimeoutException {
        Connection connection = connectionFactory.get(idx.getAndIncrement() % connectionFactory.size()).newConnection();
        connections.add(connection);

        return connection;
    }

    public Connection connect(int brokerIdx) throws IOException, TimeoutException, IllegalArgumentException {
        if (brokerIdx > connectionFactory.size()) {
            throw new IllegalArgumentException("Broker index > total no of brokers");
        }
        Connection connection = connectionFactory.get(brokerIdx).newConnection();
        connections.add(connection);

        return connection;
    }

    public void close() {
        connections.forEach(connection -> {
            try {
                connection.close();
            } catch (IOException e) {
                e.printStackTrace();
            }
        });
    }
}
=======
>>>>>>> 1701fca6

public class RabbitMqBenchmarkDriver implements BenchmarkDriver {

    private RabbitMqConfig config;
    private final AtomicInteger uriIndex = new AtomicInteger();
    private final Map<String, Connection> connections = new ConcurrentHashMap<>();

<<<<<<< HEAD
    private ConnectionManager connectionManager;

    private Map<String, RoutingKeyGenerator> topicRoutingKeyGenerator = new HashMap<>();

    private int routingKeyLength;

    private static final Logger log = LoggerFactory.getLogger(RabbitMqBenchmarkDriver.class);

    public static final String TIMESTAMP_HEADER = "timestamp";

    @Override
    public void initialize(File configurationFile, StatsLogger statsLogger) throws IOException {
        config = mapper.readValue(configurationFile, RabbitMqConfig.class);
        connectionManager = new ConnectionManager(config.brokers);
        routingKeyLength = config.routingKeyLength;
    }

    @Override
    public void close() throws Exception {
        connectionManager.close();
=======
    @Override
    public void initialize(File configurationFile, StatsLogger statsLogger) throws IOException {
        config = mapper.readValue(configurationFile, RabbitMqConfig.class);
    }

    @Override
    public void close() {
        for(Iterator<Map.Entry<String, Connection>> it = connections.entrySet().iterator(); it.hasNext(); ) {
            Connection connection = it.next().getValue();
            try {
                connection.close();
            } catch (AlreadyClosedException e) {
                log.warn("Connection already closed", e);
            } catch (Exception e) {
                log.error("Couldn't close connection", e);
            }
            it.remove();
        }

>>>>>>> 1701fca6
    }

    @Override
    public String getTopicNamePrefix() {
<<<<<<< HEAD
        return config.topicPrefix;
=======
        // Do a round-robin on AMQP URIs
        URI configUri = URI.create(config.amqpUris.get(uriIndex.getAndIncrement() % config.amqpUris.size()));
        URI topicUri = configUri.resolve(configUri.getRawPath() + "?exchange=test-exchange");
        return topicUri.toString();
>>>>>>> 1701fca6
    }

    @Override
    public CompletableFuture<Void> createTopic(String topic, int partitions) {
        CompletableFuture<BenchmarkProducer> future = new CompletableFuture<>();

        try {
            Connection connection = config.singleNode ? connectionManager.connect(0) : connectionManager.connectAny();
            Channel channel = connection.createChannel();
            channel.exchangeDeclare(topic, config.exchangeType, config.messagePersistence);
        } catch (IOException | TimeoutException | IllegalArgumentException e) {
            e.printStackTrace();
            future.completeExceptionally(e);
        }

        if (!topicRoutingKeyGenerator.containsKey(topic)) {
            topicRoutingKeyGenerator.put(topic, new RoutingKeyGenerator(partitions, routingKeyLength));
        }
        return CompletableFuture.completedFuture(null);
    }

    @Override
    public CompletableFuture<Void> notifyTopicCreation(String topic, int partitions) {
        if (!topicRoutingKeyGenerator.containsKey(topic)) {
            topicRoutingKeyGenerator.put(topic, new RoutingKeyGenerator(partitions, routingKeyLength));
        }
        return CompletableFuture.completedFuture(null);
    }

    @Override
    public CompletableFuture<BenchmarkProducer> createProducer(String topic) {
        CompletableFuture<BenchmarkProducer> future = new CompletableFuture<>();
<<<<<<< HEAD

        try {
            Connection connection = config.singleNode ? connectionManager.connect(0) : connectionManager.connectAny();
            Channel channel = connection.createChannel();
            channel.confirmSelect();
            future = CompletableFuture.completedFuture(new RabbitMqBenchmarkProducer(channel, topic,
                    config.messagePersistence, topicRoutingKeyGenerator.get(topic)));
        } catch (IOException | TimeoutException | IllegalArgumentException e) {
            e.printStackTrace();
            future.completeExceptionally(e);
        }
=======
        ForkJoinPool.commonPool().execute(() -> {
            try {
                String uri = topic.split("\\?")[0];
                Connection connection = getOrCreateConnection(uri);
                Channel channel = connection.createChannel();
                String exchange = getExchangeName(topic);
                channel.exchangeDeclare(exchange, BuiltinExchangeType.FANOUT, true);
                channel.confirmSelect();
                future.complete(new RabbitMqBenchmarkProducer(channel, exchange, config.messagePersistence));
            } catch (Exception e) {
                future.completeExceptionally(e);
            }
        });
>>>>>>> 1701fca6
        return future;
    }

    @Override
    public CompletableFuture<BenchmarkConsumer> createConsumer(String topic, String subscriptionName,
            Optional<Integer> partition, ConsumerCallback consumerCallback) {

        CompletableFuture<BenchmarkConsumer> future = new CompletableFuture<>();
        ForkJoinPool.commonPool().execute(() -> {
            try {
<<<<<<< HEAD
                String queueName = topic + "-" + subscriptionName;
                Connection connection = config.singleNode ? connectionManager.connect(0)
                        : connectionManager.connectAny();
                Channel channel = connection.createChannel();
                channel.exchangeDeclare(topic, config.exchangeType, config.messagePersistence);

                Map<String, Object> args = new HashMap<>();
                args.put("x-queue-type", config.queueType.toString().toLowerCase());
                String routingKey = "";
                if (config.exchangeType == BuiltinExchangeType.TOPIC) {
                    // Bind to all, if topic-based exchange
                    routingKey = "#";
                } else if (config.exchangeType == BuiltinExchangeType.DIRECT) {
                    if (partition.isPresent()) {
                        routingKey = partition.get().toString();
                    }
                    queueName += ("-part-" + routingKey);
                }
                channel.queueDeclare(queueName, config.messagePersistence, config.exclusive, false, args);
                channel.queueBind(queueName, topic, routingKey);
                log.info("Bound queue -> {} to exchange -> {}", queueName, topic);
=======
                String uri = topic.split("\\?")[0];
                Connection connection = getOrCreateConnection(uri);
                Channel channel = connection.createChannel();
                String exchange = getExchangeName(topic);
                String queueName = exchange + "-" + subscriptionName;
                channel.exchangeDeclare(exchange, BuiltinExchangeType.FANOUT, true);
                // Create the queue
                channel.queueDeclare(queueName, true, false, false, Collections.emptyMap());
                channel.queueBind(queueName, exchange, "");
>>>>>>> 1701fca6
                future.complete(new RabbitMqBenchmarkConsumer(channel, queueName, consumerCallback));
            } catch (IOException | TimeoutException | IllegalArgumentException e) {
                future.completeExceptionally(e);
            }
        });

        return future;
    }

    private String getExchangeName(String uri) {
        QueryStringDecoder decoder = new QueryStringDecoder(uri);
        Map<String, List<String>> parameters = decoder.parameters();

        if(!parameters.containsKey("exchange")) {
            throw new IllegalArgumentException("Missing exchange param");
        }
        return parameters.get("exchange").get(0);
    }

    private Connection getOrCreateConnection(String uri) {
        return connections.computeIfAbsent(uri, uriKey -> {
            try {
                ConnectionFactory connectionFactory = new ConnectionFactory();
                connectionFactory.setAutomaticRecoveryEnabled(true);
                connectionFactory.setUri(uri);
                return connectionFactory.newConnection();
            } catch (Exception e) {
                throw new RuntimeException("Couldn't establish connection", e);
            }
        });
    }

    private static final ObjectMapper mapper = new ObjectMapper(new YAMLFactory())
            .configure(DeserializationFeature.FAIL_ON_UNKNOWN_PROPERTIES, false);

    private static final Logger log = LoggerFactory.getLogger(RabbitMqBenchmarkDriver.class);
}<|MERGE_RESOLUTION|>--- conflicted
+++ resolved
@@ -21,28 +21,19 @@
 import com.rabbitmq.client.AlreadyClosedException;
 import java.io.File;
 import java.io.IOException;
-<<<<<<< HEAD
-import java.util.*;
-=======
 import java.net.URI;
 import java.util.Collections;
 import java.util.Iterator;
 import java.util.List;
 import java.util.Map;
->>>>>>> 1701fca6
 import java.util.concurrent.CompletableFuture;
 import java.util.concurrent.ConcurrentHashMap;
 import java.util.concurrent.ForkJoinPool;
-<<<<<<< HEAD
-import java.util.concurrent.TimeoutException;
-=======
->>>>>>> 1701fca6
 import java.util.concurrent.atomic.AtomicInteger;
 
 import com.fasterxml.jackson.databind.DeserializationFeature;
 import com.fasterxml.jackson.databind.ObjectMapper;
 import com.fasterxml.jackson.dataformat.yaml.YAMLFactory;
-import com.google.common.io.BaseEncoding;
 import com.rabbitmq.client.BuiltinExchangeType;
 import com.rabbitmq.client.Channel;
 import com.rabbitmq.client.Connection;
@@ -53,92 +44,9 @@
 import io.openmessaging.benchmark.driver.BenchmarkDriver;
 import io.openmessaging.benchmark.driver.BenchmarkProducer;
 import io.openmessaging.benchmark.driver.ConsumerCallback;
-import io.openmessaging.benchmark.driver.rabbitmq.RabbitMqConfig.QueueType;
-
 import org.apache.bookkeeper.stats.StatsLogger;
 import org.slf4j.Logger;
 import org.slf4j.LoggerFactory;
-<<<<<<< HEAD
-
-// Based on the KeyDistributor from the framework
-// Generates routing keys to "channel" messages to specific queues
-// Common to all producers for a workload
-class RoutingKeyGenerator {
-    private AtomicInteger idx = new AtomicInteger(0);
-    private final int KEY_COUNT;
-    private final String[] keys;
-
-    RoutingKeyGenerator(int partitions, int keyLength) {
-        KEY_COUNT = partitions;
-        keys = new String[KEY_COUNT];
-
-        // byte[] buffer = new byte[keyLength];
-        // Random random = new Random();
-        // for (int i = 0; i < keys.length; i++) {
-        // random.nextBytes(buffer);
-        // keys[i] = BaseEncoding.base64Url().omitPadding().encode(buffer);
-        // }
-
-        // Repeatable routing keys - Partition Number as string
-        // When run on workers hosted on different physical machines/processes
-        // consumers need to listen to the same routing keys as producers
-        // TODO: Pass list of routing keys along w/ topics to consumer
-        for (int i = 0; i < partitions; i++) {
-            keys[i] = String.valueOf(i);
-        }
-    }
-
-    public String next() {
-        return keys[idx.getAndIncrement() % KEY_COUNT];
-    }
-}
-
-class ConnectionManager {
-    private List<ConnectionFactory> connectionFactory = new ArrayList<>();
-    private List<Connection> connections = new ArrayList<>();
-    private AtomicInteger idx = new AtomicInteger(0);
-
-    ConnectionManager(String[] brokers) {
-        for (String broker : brokers) {
-            ConnectionFactory factory = new ConnectionFactory();
-            factory.setAutomaticRecoveryEnabled(true);
-            factory.setHost(broker);
-            factory.setUsername("admin");
-            factory.setPassword("admin");
-            connectionFactory.add(factory);
-        }
-    }
-
-    // Round robins across all brokers
-    public Connection connectAny() throws IOException, TimeoutException {
-        Connection connection = connectionFactory.get(idx.getAndIncrement() % connectionFactory.size()).newConnection();
-        connections.add(connection);
-
-        return connection;
-    }
-
-    public Connection connect(int brokerIdx) throws IOException, TimeoutException, IllegalArgumentException {
-        if (brokerIdx > connectionFactory.size()) {
-            throw new IllegalArgumentException("Broker index > total no of brokers");
-        }
-        Connection connection = connectionFactory.get(brokerIdx).newConnection();
-        connections.add(connection);
-
-        return connection;
-    }
-
-    public void close() {
-        connections.forEach(connection -> {
-            try {
-                connection.close();
-            } catch (IOException e) {
-                e.printStackTrace();
-            }
-        });
-    }
-}
-=======
->>>>>>> 1701fca6
 
 public class RabbitMqBenchmarkDriver implements BenchmarkDriver {
 
@@ -146,28 +54,6 @@
     private final AtomicInteger uriIndex = new AtomicInteger();
     private final Map<String, Connection> connections = new ConcurrentHashMap<>();
 
-<<<<<<< HEAD
-    private ConnectionManager connectionManager;
-
-    private Map<String, RoutingKeyGenerator> topicRoutingKeyGenerator = new HashMap<>();
-
-    private int routingKeyLength;
-
-    private static final Logger log = LoggerFactory.getLogger(RabbitMqBenchmarkDriver.class);
-
-    public static final String TIMESTAMP_HEADER = "timestamp";
-
-    @Override
-    public void initialize(File configurationFile, StatsLogger statsLogger) throws IOException {
-        config = mapper.readValue(configurationFile, RabbitMqConfig.class);
-        connectionManager = new ConnectionManager(config.brokers);
-        routingKeyLength = config.routingKeyLength;
-    }
-
-    @Override
-    public void close() throws Exception {
-        connectionManager.close();
-=======
     @Override
     public void initialize(File configurationFile, StatsLogger statsLogger) throws IOException {
         config = mapper.readValue(configurationFile, RabbitMqConfig.class);
@@ -187,64 +73,31 @@
             it.remove();
         }
 
->>>>>>> 1701fca6
     }
 
     @Override
     public String getTopicNamePrefix() {
-<<<<<<< HEAD
-        return config.topicPrefix;
-=======
         // Do a round-robin on AMQP URIs
         URI configUri = URI.create(config.amqpUris.get(uriIndex.getAndIncrement() % config.amqpUris.size()));
         URI topicUri = configUri.resolve(configUri.getRawPath() + "?exchange=test-exchange");
         return topicUri.toString();
->>>>>>> 1701fca6
     }
 
     @Override
     public CompletableFuture<Void> createTopic(String topic, int partitions) {
-        CompletableFuture<BenchmarkProducer> future = new CompletableFuture<>();
-
-        try {
-            Connection connection = config.singleNode ? connectionManager.connect(0) : connectionManager.connectAny();
-            Channel channel = connection.createChannel();
-            channel.exchangeDeclare(topic, config.exchangeType, config.messagePersistence);
-        } catch (IOException | TimeoutException | IllegalArgumentException e) {
-            e.printStackTrace();
-            future.completeExceptionally(e);
+        if (partitions != 1) {
+            throw new IllegalArgumentException("Cannot create topic with partitions in RabbitMQ");
         }
 
-        if (!topicRoutingKeyGenerator.containsKey(topic)) {
-            topicRoutingKeyGenerator.put(topic, new RoutingKeyGenerator(partitions, routingKeyLength));
-        }
-        return CompletableFuture.completedFuture(null);
-    }
+        CompletableFuture<Void> future = new CompletableFuture<>();
+        future.complete(null);
 
-    @Override
-    public CompletableFuture<Void> notifyTopicCreation(String topic, int partitions) {
-        if (!topicRoutingKeyGenerator.containsKey(topic)) {
-            topicRoutingKeyGenerator.put(topic, new RoutingKeyGenerator(partitions, routingKeyLength));
-        }
-        return CompletableFuture.completedFuture(null);
+        return future;
     }
 
     @Override
     public CompletableFuture<BenchmarkProducer> createProducer(String topic) {
         CompletableFuture<BenchmarkProducer> future = new CompletableFuture<>();
-<<<<<<< HEAD
-
-        try {
-            Connection connection = config.singleNode ? connectionManager.connect(0) : connectionManager.connectAny();
-            Channel channel = connection.createChannel();
-            channel.confirmSelect();
-            future = CompletableFuture.completedFuture(new RabbitMqBenchmarkProducer(channel, topic,
-                    config.messagePersistence, topicRoutingKeyGenerator.get(topic)));
-        } catch (IOException | TimeoutException | IllegalArgumentException e) {
-            e.printStackTrace();
-            future.completeExceptionally(e);
-        }
-=======
         ForkJoinPool.commonPool().execute(() -> {
             try {
                 String uri = topic.split("\\?")[0];
@@ -258,40 +111,16 @@
                 future.completeExceptionally(e);
             }
         });
->>>>>>> 1701fca6
         return future;
     }
 
     @Override
     public CompletableFuture<BenchmarkConsumer> createConsumer(String topic, String subscriptionName,
-            Optional<Integer> partition, ConsumerCallback consumerCallback) {
+            ConsumerCallback consumerCallback) {
 
         CompletableFuture<BenchmarkConsumer> future = new CompletableFuture<>();
         ForkJoinPool.commonPool().execute(() -> {
             try {
-<<<<<<< HEAD
-                String queueName = topic + "-" + subscriptionName;
-                Connection connection = config.singleNode ? connectionManager.connect(0)
-                        : connectionManager.connectAny();
-                Channel channel = connection.createChannel();
-                channel.exchangeDeclare(topic, config.exchangeType, config.messagePersistence);
-
-                Map<String, Object> args = new HashMap<>();
-                args.put("x-queue-type", config.queueType.toString().toLowerCase());
-                String routingKey = "";
-                if (config.exchangeType == BuiltinExchangeType.TOPIC) {
-                    // Bind to all, if topic-based exchange
-                    routingKey = "#";
-                } else if (config.exchangeType == BuiltinExchangeType.DIRECT) {
-                    if (partition.isPresent()) {
-                        routingKey = partition.get().toString();
-                    }
-                    queueName += ("-part-" + routingKey);
-                }
-                channel.queueDeclare(queueName, config.messagePersistence, config.exclusive, false, args);
-                channel.queueBind(queueName, topic, routingKey);
-                log.info("Bound queue -> {} to exchange -> {}", queueName, topic);
-=======
                 String uri = topic.split("\\?")[0];
                 Connection connection = getOrCreateConnection(uri);
                 Channel channel = connection.createChannel();
@@ -301,9 +130,8 @@
                 // Create the queue
                 channel.queueDeclare(queueName, true, false, false, Collections.emptyMap());
                 channel.queueBind(queueName, exchange, "");
->>>>>>> 1701fca6
                 future.complete(new RabbitMqBenchmarkConsumer(channel, queueName, consumerCallback));
-            } catch (IOException | TimeoutException | IllegalArgumentException e) {
+            } catch (IOException e) {
                 future.completeExceptionally(e);
             }
         });
