--- conflicted
+++ resolved
@@ -20,34 +20,21 @@
 
 import com.rabbitmq.client.AlreadyClosedException;
 import com.rabbitmq.client.ConfirmListener;
-<<<<<<< HEAD
-import java.io.IOException;
-import java.time.Instant;
-import java.util.*;
-=======
 import java.util.Collections;
 import java.util.Date;
 import java.util.Iterator;
 import java.util.Optional;
 import java.util.SortedSet;
 import java.util.TreeSet;
->>>>>>> 1701fca6
 import java.util.concurrent.CompletableFuture;
 
 import com.rabbitmq.client.AMQP.BasicProperties;
-import com.rabbitmq.client.BuiltinExchangeType;
 import com.rabbitmq.client.Channel;
 
 import io.openmessaging.benchmark.driver.BenchmarkProducer;
 import java.util.concurrent.ConcurrentHashMap;
-<<<<<<< HEAD
-import java.util.concurrent.TimeUnit;
-import java.util.concurrent.atomic.AtomicInteger;
-import com.google.common.io.BaseEncoding;
-=======
 import org.slf4j.Logger;
 import org.slf4j.LoggerFactory;
->>>>>>> 1701fca6
 
 public class RabbitMqBenchmarkProducer implements BenchmarkProducer {
 
@@ -56,39 +43,23 @@
     private final Channel channel;
     private final String exchange;
     private final ConfirmListener listener;
-<<<<<<< HEAD
-    /** To record msg and it's future structure. **/
-    volatile SortedSet<Long> ackSet = Collections.synchronizedSortedSet(new TreeSet<Long>());
-    private final ConcurrentHashMap<Long, CompletableFuture<Void>> futureConcurrentHashMap = new ConcurrentHashMap<>();
-    private boolean messagePersistence = false;
-    private RoutingKeyGenerator routingKeyGenerator;
-=======
     /**To record msg and it's future structure.**/
     volatile SortedSet<Long> ackSet = Collections.synchronizedSortedSet(new TreeSet<>());
     private final ConcurrentHashMap<Long, CompletableFuture<Void>> futureConcurrentHashMap = new ConcurrentHashMap<>();
     private final boolean messagePersistence;
->>>>>>> 1701fca6
 
-    public RabbitMqBenchmarkProducer(Channel channel, String exchange, boolean messagePersistence,
-            RoutingKeyGenerator routingKeyGenerator) throws IOException {
+    public RabbitMqBenchmarkProducer(Channel channel, String exchange, boolean messagePersistence) {
         this.channel = channel;
         this.exchange = exchange;
         this.messagePersistence = messagePersistence;
-        this.routingKeyGenerator = routingKeyGenerator;
         this.listener = new ConfirmListener() {
             @Override
             public void handleNack(long deliveryTag, boolean multiple) {
                 if (multiple) {
                     SortedSet<Long> treeHeadSet = ackSet.headSet(deliveryTag + 1);
-<<<<<<< HEAD
-                    synchronized (ackSet) {
-                        for (Iterator iterator = treeHeadSet.iterator(); iterator.hasNext();) {
-                            long value = (long) iterator.next();
-=======
                     synchronized(ackSet) {
                         for(Iterator<Long> iterator = treeHeadSet.iterator(); iterator.hasNext();) {
                             long value = iterator.next();
->>>>>>> 1701fca6
                             iterator.remove();
                             CompletableFuture<Void> future = futureConcurrentHashMap.get(value);
                             if (future != null) {
@@ -108,13 +79,12 @@
                     ackSet.remove(deliveryTag);
                 }
             }
-
             @Override
             public void handleAck(long deliveryTag, boolean multiple) {
                 if (multiple) {
                     SortedSet<Long> treeHeadSet = ackSet.headSet(deliveryTag + 1);
-                    synchronized (ackSet) {
-                        for (long value : treeHeadSet) {
+                    synchronized(ackSet) {
+                        for(long value : treeHeadSet) {
                             CompletableFuture<Void> future = futureConcurrentHashMap.get(value);
                             if (future != null) {
                                 future.complete(null);
@@ -151,10 +121,7 @@
 
     @Override
     public CompletableFuture<Void> sendAsync(Optional<String> key, byte[] payload) {
-        Instant currentTime = Instant.now();
-        long currentTimeNanos = TimeUnit.SECONDS.toNanos(currentTime.getEpochSecond()) + currentTime.getNano();
-        BasicProperties.Builder builder = defaultProperties.builder()
-                .headers(Collections.singletonMap(RabbitMqBenchmarkDriver.TIMESTAMP_HEADER, currentTimeNanos));
+        BasicProperties.Builder builder = defaultProperties.builder().timestamp(new Date());
         if (messagePersistence) {
             builder.deliveryMode(2);
         }
@@ -164,7 +131,7 @@
         ackSet.add(msgId);
         futureConcurrentHashMap.putIfAbsent(msgId, future);
         try {
-            channel.basicPublish(exchange, routingKeyGenerator.next(), props, payload);
+            channel.basicPublish(exchange, key.orElse(""), props, payload);
         } catch (Exception e) {
             future.completeExceptionally(e);
         }
