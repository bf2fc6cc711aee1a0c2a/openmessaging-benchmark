/**
 * Licensed to the Apache Software Foundation (ASF) under one
 * or more contributor license agreements.  See the NOTICE file
 * distributed with this work for additional information
 * regarding copyright ownership.  The ASF licenses this file
 * to you under the Apache License, Version 2.0 (the
 * "License"); you may not use this file except in compliance
 * with the License.  You may obtain a copy of the License at
 *
 *   http://www.apache.org/licenses/LICENSE-2.0
 *
 * Unless required by applicable law or agreed to in writing,
 * software distributed under the License is distributed on an
 * "AS IS" BASIS, WITHOUT WARRANTIES OR CONDITIONS OF ANY
 * KIND, either express or implied.  See the License for the
 * specific language governing permissions and limitations
 * under the License.
 */
package io.openmessaging.benchmark.worker.commands;

public class TopicSubscription {
    public String topic;
    public String subscription;
    public int partition;

    public TopicSubscription() {
    }

    public TopicSubscription(String topic, String subscription, int partition) {
        this.topic = topic;
        this.subscription = subscription;
        this.partition = partition;
    }

    @Override
    public String toString() {
<<<<<<< HEAD
        final StringBuilder sb = new StringBuilder("TopicSubscription{");
        sb.append("topic='").append(topic).append('\'');
        sb.append(", subscription='").append(subscription).append('\'');
        sb.append(", partition=").append(partition);
        sb.append('}');
        return sb.toString();
=======
        return "TopicSubscription{" +
            "topic='" + topic + '\'' +
            ", subscription='" + subscription + '\'' +
            '}';
>>>>>>> 1701fca6
    }
}<|MERGE_RESOLUTION|>--- conflicted
+++ resolved
@@ -21,31 +21,20 @@
 public class TopicSubscription {
     public String topic;
     public String subscription;
-    public int partition;
 
     public TopicSubscription() {
     }
 
-    public TopicSubscription(String topic, String subscription, int partition) {
+    public TopicSubscription(String topic, String subscription) {
         this.topic = topic;
         this.subscription = subscription;
-        this.partition = partition;
     }
 
     @Override
     public String toString() {
-<<<<<<< HEAD
-        final StringBuilder sb = new StringBuilder("TopicSubscription{");
-        sb.append("topic='").append(topic).append('\'');
-        sb.append(", subscription='").append(subscription).append('\'');
-        sb.append(", partition=").append(partition);
-        sb.append('}');
-        return sb.toString();
-=======
         return "TopicSubscription{" +
             "topic='" + topic + '\'' +
             ", subscription='" + subscription + '\'' +
             '}';
->>>>>>> 1701fca6
     }
 }