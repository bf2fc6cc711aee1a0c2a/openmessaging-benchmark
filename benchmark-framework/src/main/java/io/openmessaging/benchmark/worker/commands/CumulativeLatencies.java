--- conflicted
+++ resolved
@@ -31,15 +31,11 @@
     public byte[] publishLatencyBytes;
 
     @JsonIgnore
-<<<<<<< HEAD
-    public Histogram endToEndLatency = HistogramFactory.create(TimeUnit.HOURS.toMicros(12));
-=======
     public Histogram publishDelayLatency = new Histogram(TimeUnit.SECONDS.toMicros(60), 5);
     public byte[] publishDelayLatencyBytes;
 
     @JsonIgnore
     public Histogram endToEndLatency = new Histogram(TimeUnit.HOURS.toMicros(12), 5);
->>>>>>> 64eff253
     public byte[] endToEndLatencyBytes;
 
 }