/**
 * Licensed to the Apache Software Foundation (ASF) under one
 * or more contributor license agreements.  See the NOTICE file
 * distributed with this work for additional information
 * regarding copyright ownership.  The ASF licenses this file
 * to you under the Apache License, Version 2.0 (the
 * "License"); you may not use this file except in compliance
 * with the License.  You may obtain a copy of the License at
 *
 *   http://www.apache.org/licenses/LICENSE-2.0
 *
 * Unless required by applicable law or agreed to in writing,
 * software distributed under the License is distributed on an
 * "AS IS" BASIS, WITHOUT WARRANTIES OR CONDITIONS OF ANY
 * KIND, either express or implied.  See the License for the
 * specific language governing permissions and limitations
 * under the License.
 */
package io.openmessaging.benchmark;

import io.netty.util.concurrent.DefaultThreadFactory;
import io.openmessaging.benchmark.utils.PaddingDecimalFormat;
import io.openmessaging.benchmark.utils.RandomGenerator;
import io.openmessaging.benchmark.utils.Timer;
import io.openmessaging.benchmark.utils.payload.FilePayloadReader;
import io.openmessaging.benchmark.utils.payload.PayloadReader;
import io.openmessaging.benchmark.worker.Worker;
import io.openmessaging.benchmark.worker.commands.ConsumerAssignment;
import io.openmessaging.benchmark.worker.commands.CountersStats;
import io.openmessaging.benchmark.worker.commands.CumulativeLatencies;
import io.openmessaging.benchmark.worker.commands.PeriodStats;
import io.openmessaging.benchmark.worker.commands.ProducerWorkAssignment;
import io.openmessaging.benchmark.worker.commands.TopicSubscription;
import io.openmessaging.benchmark.worker.commands.TopicsInfo;
import org.apache.commons.lang.ArrayUtils;
import org.slf4j.Logger;
import org.slf4j.LoggerFactory;

import java.io.IOException;
import java.text.DecimalFormat;
import java.util.ArrayList;
import java.util.Collections;
import java.util.List;
import java.util.Random;
import java.util.concurrent.ExecutorService;
import java.util.concurrent.Executors;
import java.util.concurrent.TimeUnit;

public class WorkloadGenerator implements AutoCloseable {

    public static final int STATS_PERIOD = 10_000;
    private final String driverName;
    private final Workload workload;
    private final Worker worker;

    private final ExecutorService executor = Executors
            .newCachedThreadPool(new DefaultThreadFactory("messaging-benchmark"));

    private volatile boolean runCompleted = false;
    private volatile boolean needToWaitForBacklogDraining = false;

    private volatile double targetPublishRate;

    public WorkloadGenerator(String driverName, Workload workload, Worker worker) {
        this.driverName = driverName;
        this.workload = workload;
        this.worker = worker;

        if (workload.consumerBacklogSizeGB > 0 && workload.producerRate == 0) {
            throw new IllegalArgumentException("Cannot probe producer sustainable rate when building backlog");
        }
    }

    public TestResult run() throws Exception {
        Timer timer = new Timer();
        List<String> topics = worker.createTopics(new TopicsInfo(workload.topics, workload.partitionsPerTopic));
        log.info("Created {} topics in {} ms", topics.size(), timer.elapsedMillis());

        if (workload.consumerPerSubscription > 0) {
            createConsumers(topics);
            ensureTopicsAreReady();
        }

        createProducers(topics);


        if (workload.producerRate > 0) {
            targetPublishRate = workload.producerRate;
        } else {
            // Producer rate is 0 and we need to discover the sustainable rate
            targetPublishRate = 10000;

            executor.execute(() -> {
                // Run background controller to adjust rate
                try {
                    findMaximumSustainableRate(targetPublishRate);
                } catch (IOException e) {
                    log.warn("Failure in finding max sustainable rate", e);
                }
            });
        }

        final PayloadReader payloadReader = new FilePayloadReader(workload.messageSize);

        ProducerWorkAssignment producerWorkAssignment = new ProducerWorkAssignment();
        producerWorkAssignment.keyDistributorType = workload.keyDistributor;
        producerWorkAssignment.publishRate = targetPublishRate;
        producerWorkAssignment.payloadData = new ArrayList<>();

        if(workload.useRandomizedPayloads) {
            // create messages that are part random and part zeros
            // better for testing effects of compression
            Random r = new Random();
            int randomBytes = (int)(workload.messageSize * workload.randomBytesRatio);
            int zerodBytes = workload.messageSize - randomBytes;
            for(int i = 0; i<workload.randomizedPayloadPoolSize; i++) {
                byte[] randArray = new byte[randomBytes];
                r.nextBytes(randArray);
                byte[] zerodArray = new byte[zerodBytes];
                byte[] combined = ArrayUtils.addAll(randArray, zerodArray);
                producerWorkAssignment.payloadData.add(combined);
            }
        }
        else {
            producerWorkAssignment.payloadData.add(payloadReader.load(workload.payloadFile));
        }

<<<<<<< HEAD

        worker.startLoad(producerWorkAssignment);

        if (workload.warmupDurationMinutes > 0) {
            log.info("----- Starting warm-up traffic ------");
            printAndCollectStats(workload.warmupDurationMinutes, TimeUnit.MINUTES);
            // TODO if the backlog is decreasing, we should extend the warmup
=======
        worker.startLoad(producerWorkAssignment);

        if (workload.warmupDurationMinutes > 0) {
            log.info("----- Starting warm-up traffic ({}m) ------", workload.warmupDurationMinutes);
            printAndCollectStats(workload.warmupDurationMinutes, TimeUnit.MINUTES);
>>>>>>> 64eff253
        }

        if (workload.consumerBacklogSizeGB > 0) {
            executor.execute(() -> {
                try {
                    buildAndDrainBacklog(topics);
                } catch (IOException e) {
                    e.printStackTrace();
                }
            });
        }

        worker.resetStats();
        log.info("----- Starting benchmark traffic ({}m)------", workload.testDurationMinutes);

        TestResult result = printAndCollectStats(workload.testDurationMinutes, TimeUnit.MINUTES);
        runCompleted = true;

        try {
            worker.stopAll();
        } catch (Exception e) {
            log.error("Unable to stop workload - {}", e.toString());
        }
        return result;
    }

    private void ensureTopicsAreReady() throws IOException {
        log.info("Waiting for consumers to be ready");
        // This is work around the fact that there's no way to have a consumer ready in Kafka without first publishing
        // some message on the topic, which will then trigger the partitions assignment to the consumers

        int expectedMessages = workload.topics * workload.subscriptionsPerTopic;

        // In this case we just publish 1 message and then wait for consumers to receive the data
        worker.probeProducers();

	while (true) {
            CountersStats stats = worker.getCountersStats();

            if (stats.messagesReceived < expectedMessages) {
                try {
                    Thread.sleep(100);
                } catch (InterruptedException e) {
                    throw new RuntimeException(e);
                }
            } else {
                break;
            }
        }

        log.info("All consumers are ready");
    }

    /**
     * Adjust the publish rate to a level that is sustainable, meaning that we can consume all the messages that are
     * being produced
     */
    private void findMaximumSustainableRate(double currentRate) throws IOException {
        double maxRate = Double.MAX_VALUE; // Discovered max sustainable rate
        double minRate = 0.1;

        CountersStats stats = worker.getCountersStats();

        long localTotalMessagesSentCounter = stats.messagesSent;
        long localTotalMessagesReceivedCounter = stats.messagesReceived;

        int controlPeriodMillis = 3000;
        long lastControlTimestamp = System.nanoTime();

        int successfulPeriods = 0;

        while (!runCompleted) {
            // Check every few seconds and adjust the rate
            try {
                Thread.sleep(controlPeriodMillis);
            } catch (InterruptedException e) {
                return;
            }

            // Consider multiple copies when using multiple subscriptions
            stats = worker.getCountersStats();
            long currentTime = System.nanoTime();
            long totalMessagesSent = stats.messagesSent;
            long totalMessagesReceived = stats.messagesReceived;
            long messagesPublishedInPeriod = totalMessagesSent - localTotalMessagesSentCounter;
            long messagesReceivedInPeriod = totalMessagesReceived - localTotalMessagesReceivedCounter;
            double publishRateInLastPeriod = messagesPublishedInPeriod / (double) (currentTime - lastControlTimestamp)
                    * TimeUnit.SECONDS.toNanos(1);
            double receiveRateInLastPeriod = messagesReceivedInPeriod / (double) (currentTime - lastControlTimestamp)
                    * TimeUnit.SECONDS.toNanos(1);

            if (log.isDebugEnabled()) {
                log.debug(
                        "total-send: {} -- total-received: {} -- int-sent: {} -- int-received: {} -- sent-rate: {} -- received-rate: {}",
                        totalMessagesSent, totalMessagesReceived, messagesPublishedInPeriod, messagesReceivedInPeriod,
                        publishRateInLastPeriod, receiveRateInLastPeriod);
            }

            localTotalMessagesSentCounter = totalMessagesSent;
            localTotalMessagesReceivedCounter = totalMessagesReceived;
            lastControlTimestamp = currentTime;

            if (log.isDebugEnabled()) {
                log.debug("Current rate: {} -- Publish rate {} -- Consume Rate: {} -- min-rate: {} -- max-rate: {}",
                        dec.format(currentRate), dec.format(publishRateInLastPeriod),
                        dec.format(receiveRateInLastPeriod), dec.format(minRate), dec.format(maxRate));
            }

            if (publishRateInLastPeriod < currentRate * 0.95) {
                // Producer is not able to publish as fast as requested
                maxRate = currentRate * 1.1;
                currentRate = minRate + (currentRate - minRate) / 2;

                log.debug("Publishers are not meeting requested rate. reducing to {}", currentRate);
            } else if (receiveRateInLastPeriod < publishRateInLastPeriod * 0.98) {
                // If the consumers are building backlog, we should slow down publish rate
                maxRate = currentRate;
                currentRate = minRate + (currentRate - minRate) / 2;
                log.debug("Consumers are not meeting requested rate. reducing to {}", currentRate);

                // Slows the publishes to let the consumer time to absorb the backlog
                worker.adjustPublishRate(minRate / 10);
                while (true) {
                    stats = worker.getCountersStats();
                    long backlog = workload.subscriptionsPerTopic * stats.messagesSent - stats.messagesReceived;
                    if (backlog < 1000) {
                        break;
                    }

                    try {
                        Thread.sleep(100);
                    } catch (InterruptedException e) {
                        return;
                    }
                }

                log.debug("Resuming load at reduced rate");
                worker.adjustPublishRate(currentRate);

                try {
                    // Wait some more time for the publish rate to catch up
                    Thread.sleep(500);
                } catch (InterruptedException e) {
                    return;
                }

                stats = worker.getCountersStats();
                localTotalMessagesSentCounter = stats.messagesSent;
                localTotalMessagesReceivedCounter = stats.messagesReceived;

            } else if (currentRate < maxRate) {
                minRate = currentRate;
                currentRate = Math.min(currentRate * 2, maxRate);
                log.debug("No bottleneck found, increasing the rate to {}", currentRate);
            } else if (++successfulPeriods > 3) {
                minRate = currentRate * 0.95;
                maxRate = currentRate * 1.05;
                successfulPeriods = 0;
            }

            worker.adjustPublishRate(currentRate);
        }
    }

    @Override
    public void close() throws Exception {
        worker.stopAll();
        executor.shutdownNow();
    }

    private void createConsumers(List<String> topics) throws IOException {
        ConsumerAssignment consumerAssignment = new ConsumerAssignment();

        for(String topic: topics){
            for(int i = 0; i < workload.subscriptionsPerTopic; i++){
                String subscriptionName = String.format("sub-%03d-%s", i, RandomGenerator.getRandomString());
                for (int j = 0; j < workload.consumerPerSubscription; j++) {
                    consumerAssignment.topicsSubscriptions
                        .add(new TopicSubscription(topic, subscriptionName));
                }
            }
        }

        Collections.shuffle(consumerAssignment.topicsSubscriptions);

        Timer timer = new Timer();

        worker.createConsumers(consumerAssignment);
        log.info("Created {} consumers in {} ms", consumerAssignment.topicsSubscriptions.size(), timer.elapsedMillis());
    }

    private void createProducers(List<String> topics) throws IOException {
        List<String> fullListOfTopics = new ArrayList<>();

        // Add the topic multiple times, one for each producer
        for (int i = 0; i < workload.producersPerTopic; i++) {
            topics.forEach(fullListOfTopics::add);
        }

        Collections.shuffle(fullListOfTopics);

        Timer timer = new Timer();

        worker.createProducers(fullListOfTopics);
        log.info("Created {} producers in {} ms", fullListOfTopics.size(), timer.elapsedMillis());
    }

    private void buildAndDrainBacklog(List<String> topics) throws IOException {
        log.info("Stopping all consumers to build backlog");
        worker.pauseConsumers();

        this.needToWaitForBacklogDraining = true;

        long requestedBacklogSize = workload.consumerBacklogSizeGB * 1024 * 1024 * 1024;

        worker.adjustPublishRate(workload.producerRate * 10);

        while (true) {
            CountersStats stats = worker.getCountersStats();
            long currentBacklogSize = (workload.subscriptionsPerTopic * stats.messagesSent - stats.messagesReceived)
                    * workload.messageSize;

            if (currentBacklogSize >= requestedBacklogSize) {
                break;
            }

            try {
                Thread.sleep(1000);
            } catch (InterruptedException e) {
                throw new RuntimeException(e);
            }
        }

        worker.adjustPublishRate(workload.producerRate);

        log.info("--- Start draining backlog ---");

        if (workload.consumerOnly) {
            log.info("Consume only test. Pausing producers while backlog is drained");
            worker.pauseProducers();
        }
        worker.resumeConsumers();

        final long minBacklog = 1000;

        while (true) {
            CountersStats stats = worker.getCountersStats();
            long currentBacklog = workload.subscriptionsPerTopic * stats.messagesSent - stats.messagesReceived;
            if (currentBacklog <= minBacklog) {
                log.info("--- Completed backlog draining ---");
                needToWaitForBacklogDraining = false;
                return;
            }

            try {
                Thread.sleep(100);
            } catch (InterruptedException e) {
                throw new RuntimeException(e);
            }
        }
    }

    private TestResult printAndCollectStats(long testDurations, TimeUnit unit) throws IOException {
        long startTime = System.nanoTime();

        // Print report stats

        long testEndTime = testDurations > 0 ? startTime + unit.toNanos(testDurations) : Long.MAX_VALUE;

        TestResult result = new TestResult();
        result.workload = workload.name;
        result.driver = driverName;
        result.topics = workload.topics;
        result.partitions = workload.partitionsPerTopic;
        result.messageSize = workload.messageSize;
        result.producersPerTopic = workload.producersPerTopic;
        result.consumersPerTopic = workload.consumerPerSubscription;

        long due = System.currentTimeMillis() + STATS_PERIOD;
        while (!runCompleted) {
            try {
                long remaining = due - System.currentTimeMillis();
                if (remaining > 0) {
                    Thread.sleep(remaining);
                }
                due = System.currentTimeMillis() + STATS_PERIOD;
            } catch (InterruptedException e) {
                break;
            }

            PeriodStats stats = worker.getPeriodStats();
            CountersStats counterStats = worker.getCountersStats();

            long now = System.nanoTime();
            double elapsed = stats.elapsedMillis / 1000d;

            double publishRate = stats.messagesSent / elapsed;
            double publishThroughput = stats.bytesSent / elapsed / 1024 / 1024;

            double consumeRate = stats.messagesReceived / elapsed;
            double consumeThroughput = stats.bytesReceived / elapsed / 1024 / 1024;

            long currentBacklog = (workload.subscriptionsPerTopic * stats.totalMessagesSent - stats.totalMessagesReceived);
            log.info("");

            log.info("connection.count = " + counterStats.connectionCount);

<<<<<<< HEAD
            log.info("Pub rate {} msg/s / {} MB/s | Cons rate {} msg/s / {} MB/s | Consumer Latency (ms) avg: {} | Backlog: {} K | Pub Latency (ms) avg: {} - 50%: {} - 99%: {} - 99.9%: {} - Max: {}",
=======
            log.info(
                    "Pub rate {} msg/s / {} MB/s | Cons rate {} msg/s / {} MB/s | Backlog: {} K | Pub Latency (ms) avg: {} - 50%: {} - 99%: {} - 99.9%: {} - Max: {} | Pub Delay Latency (us) avg: {} - 50%: {} - 99%: {} - 99.9%: {} - Max: {}",
>>>>>>> 64eff253
                    rateFormat.format(publishRate), throughputFormat.format(publishThroughput),
                    rateFormat.format(consumeRate), throughputFormat.format(consumeThroughput),
                    dec.format(counterStats.fetchLatencyAvg),
                    dec.format(currentBacklog / 1000.0), //
                    dec.format(microsToMillis(stats.publishLatency.getMean())),
                    dec.format(microsToMillis(stats.publishLatency.getValueAtPercentile(50))),
                    dec.format(microsToMillis(stats.publishLatency.getValueAtPercentile(99))),
                    dec.format(microsToMillis(stats.publishLatency.getValueAtPercentile(99.9))),
                    throughputFormat.format(microsToMillis(stats.publishLatency.getMaxValue())),
                    dec.format(stats.publishDelayLatency.getMean()),
                    dec.format(stats.publishDelayLatency.getValueAtPercentile(50)),
                    dec.format(stats.publishDelayLatency.getValueAtPercentile(99)),
                    dec.format(stats.publishDelayLatency.getValueAtPercentile(99.9)),
                    throughputFormat.format(stats.publishDelayLatency.getMaxValue()));

            log.info("Avg Producer Throttle Time (ms) {} | Avg Producer Record Queue Time (ms) {}",
                    counterStats.produceThrottleTimeAvg,
                    counterStats.recordQueueTimeAvg);

            log.info("E2E Latency (ms) avg: {} - 50%: {} - 99%: {} - 99.9%: {} - Max: {}",
                    dec.format(microsToMillis(stats.endToEndLatency.getMean())),
                    dec.format(microsToMillis(stats.endToEndLatency.getValueAtPercentile(50))),
                    dec.format(microsToMillis(stats.endToEndLatency.getValueAtPercentile(99))),
                    dec.format(microsToMillis(stats.endToEndLatency.getValueAtPercentile(99.9))),
                    throughputFormat.format(microsToMillis(stats.endToEndLatency.getMaxValue())));

            if (stats.publishErrors > 0 || stats.consumerErrors > 0) {
                throw new IllegalStateException(String.format("Experience %s publish and %s consume errors", stats.publishErrors, stats.consumerErrors));
            }

            result.publishRate.add(publishRate);
            result.consumeRate.add(consumeRate);
            result.backlog.add(currentBacklog);
            result.publishLatencyAvg.add(microsToMillis(stats.publishLatency.getMean()));
            result.publishLatency50pct.add(microsToMillis(stats.publishLatency.getValueAtPercentile(50)));
            result.publishLatency75pct.add(microsToMillis(stats.publishLatency.getValueAtPercentile(75)));
            result.publishLatency95pct.add(microsToMillis(stats.publishLatency.getValueAtPercentile(95)));
            result.publishLatency99pct.add(microsToMillis(stats.publishLatency.getValueAtPercentile(99)));
            result.publishLatency999pct.add(microsToMillis(stats.publishLatency.getValueAtPercentile(99.9)));
            result.publishLatency9999pct.add(microsToMillis(stats.publishLatency.getValueAtPercentile(99.99)));
            result.publishLatencyMax.add(microsToMillis(stats.publishLatency.getMaxValue()));

            result.publishDelayLatencyAvg.add(stats.publishDelayLatency.getMean());
            result.publishDelayLatency50pct.add(stats.publishDelayLatency.getValueAtPercentile(50));
            result.publishDelayLatency75pct.add(stats.publishDelayLatency.getValueAtPercentile(75));
            result.publishDelayLatency95pct.add(stats.publishDelayLatency.getValueAtPercentile(95));
            result.publishDelayLatency99pct.add(stats.publishDelayLatency.getValueAtPercentile(99));
            result.publishDelayLatency999pct.add(stats.publishDelayLatency.getValueAtPercentile(99.9));
            result.publishDelayLatency9999pct.add(stats.publishDelayLatency.getValueAtPercentile(99.99));
            result.publishDelayLatencyMax.add(stats.publishDelayLatency.getMaxValue());


            result.endToEndLatencyAvg.add(microsToMillis(stats.endToEndLatency.getMean()));
            result.endToEndLatency50pct.add(microsToMillis(stats.endToEndLatency.getValueAtPercentile(50)));
            result.endToEndLatency75pct.add(microsToMillis(stats.endToEndLatency.getValueAtPercentile(75)));
            result.endToEndLatency95pct.add(microsToMillis(stats.endToEndLatency.getValueAtPercentile(95)));
            result.endToEndLatency99pct.add(microsToMillis(stats.endToEndLatency.getValueAtPercentile(99)));
            result.endToEndLatency999pct.add(microsToMillis(stats.endToEndLatency.getValueAtPercentile(99.9)));
            result.endToEndLatency9999pct.add(microsToMillis(stats.endToEndLatency.getValueAtPercentile(99.99)));
            result.endToEndLatencyMax.add(microsToMillis(stats.endToEndLatency.getMaxValue()));
            result.connectionCount.add(counterStats.connectionCount);

            if (now >= testEndTime && !needToWaitForBacklogDraining) {
                boolean complete = false;
                int retry = 0;
                CumulativeLatencies agg = null;
                do {
                    try {
                        agg = worker.getCumulativeLatencies();
                    } catch (Exception e) {
                        log.info("Retrying");
                        retry++;
                        continue;
                    }
                    complete = true;
                } while (!complete && retry < 10);

                if (!complete) {
                    throw new RuntimeException("Failed to collect aggregate latencies");
                }

                log.info(
<<<<<<< HEAD
                        "----- Aggregated Pub Latency (ms) avg: {} - 50%: {} - 95%: {} - 99%: {} - 99.9%: {} - 99.99%: {} - Max: {}",
                        dec.format(microsToMillis(agg.publishLatency.getMean())),
                        dec.format(microsToMillis(agg.publishLatency.getValueAtPercentile(50))),
                        dec.format(microsToMillis(agg.publishLatency.getValueAtPercentile(95))),
                        dec.format(microsToMillis(agg.publishLatency.getValueAtPercentile(99))),
                        dec.format(microsToMillis(agg.publishLatency.getValueAtPercentile(99.9))),
                        dec.format(microsToMillis(agg.publishLatency.getValueAtPercentile(99.99))),
                        throughputFormat.format(microsToMillis(agg.publishLatency.getMaxValue())));

                result.aggregatedPublishLatencyAvg = microsToMillis(agg.publishLatency.getMean());
                result.aggregatedPublishLatency50pct = microsToMillis(agg.publishLatency.getValueAtPercentile(50));
                result.aggregatedPublishLatency75pct = microsToMillis(agg.publishLatency.getValueAtPercentile(75));
                result.aggregatedPublishLatency95pct = microsToMillis(agg.publishLatency.getValueAtPercentile(95));
                result.aggregatedPublishLatency99pct = microsToMillis(agg.publishLatency.getValueAtPercentile(99));
                result.aggregatedPublishLatency999pct = microsToMillis(agg.publishLatency.getValueAtPercentile(99.9));
                result.aggregatedPublishLatency9999pct = microsToMillis(agg.publishLatency.getValueAtPercentile(99.99));
                result.aggregatedPublishLatencyMax = microsToMillis(agg.publishLatency.getMaxValue());

                result.aggregatedEndToEndLatencyAvg = microsToMillis(agg.endToEndLatency.getMean());
                result.aggregatedEndToEndLatency50pct = microsToMillis(agg.endToEndLatency.getValueAtPercentile(50));
                result.aggregatedEndToEndLatency75pct = microsToMillis(agg.endToEndLatency.getValueAtPercentile(75));
                result.aggregatedEndToEndLatency95pct = microsToMillis(agg.endToEndLatency.getValueAtPercentile(95));
                result.aggregatedEndToEndLatency99pct = microsToMillis(agg.endToEndLatency.getValueAtPercentile(99));
                result.aggregatedEndToEndLatency999pct = microsToMillis(agg.endToEndLatency.getValueAtPercentile(99.9));
                result.aggregatedEndToEndLatency9999pct = microsToMillis(
                        agg.endToEndLatency.getValueAtPercentile(99.99));
                result.aggregatedEndToEndLatencyMax = microsToMillis(agg.endToEndLatency.getMaxValue());
=======
                        "----- Aggregated Pub Latency (ms) avg: {} - 50%: {} - 95%: {} - 99%: {} - 99.9%: {} - 99.99%: {} - Max: {} | Pub Delay (us)  avg: {} - 50%: {} - 95%: {} - 99%: {} - 99.9%: {} - 99.99%: {} - Max: {}",
                        dec.format(agg.publishLatency.getMean() / 1000.0),
                        dec.format(agg.publishLatency.getValueAtPercentile(50) / 1000.0),
                        dec.format(agg.publishLatency.getValueAtPercentile(95) / 1000.0),
                        dec.format(agg.publishLatency.getValueAtPercentile(99) / 1000.0),
                        dec.format(agg.publishLatency.getValueAtPercentile(99.9) / 1000.0),
                        dec.format(agg.publishLatency.getValueAtPercentile(99.99) / 1000.0),
                        throughputFormat.format(agg.publishLatency.getMaxValue() / 1000.0),
                        dec.format(agg.publishDelayLatency.getMean()),
                        dec.format(agg.publishDelayLatency.getValueAtPercentile(50)),
                        dec.format(agg.publishDelayLatency.getValueAtPercentile(95)),
                        dec.format(agg.publishDelayLatency.getValueAtPercentile(99)),
                        dec.format(agg.publishDelayLatency.getValueAtPercentile(99.9)),
                        dec.format(agg.publishDelayLatency.getValueAtPercentile(99.99)),
                        throughputFormat.format(agg.publishDelayLatency.getMaxValue()));

                result.aggregatedPublishLatencyAvg = agg.publishLatency.getMean() / 1000.0;
                result.aggregatedPublishLatency50pct = agg.publishLatency.getValueAtPercentile(50) / 1000.0;
                result.aggregatedPublishLatency75pct = agg.publishLatency.getValueAtPercentile(75) / 1000.0;
                result.aggregatedPublishLatency95pct = agg.publishLatency.getValueAtPercentile(95) / 1000.0;
                result.aggregatedPublishLatency99pct = agg.publishLatency.getValueAtPercentile(99) / 1000.0;
                result.aggregatedPublishLatency999pct = agg.publishLatency.getValueAtPercentile(99.9) / 1000.0;
                result.aggregatedPublishLatency9999pct = agg.publishLatency.getValueAtPercentile(99.99) / 1000.0;
                result.aggregatedPublishLatencyMax = agg.publishLatency.getMaxValue() / 1000.0;

                result.aggregatedPublishDelayLatencyAvg = agg.publishDelayLatency.getMean();
                result.aggregatedPublishDelayLatency50pct = agg.publishDelayLatency.getValueAtPercentile(50);
                result.aggregatedPublishDelayLatency75pct = agg.publishDelayLatency.getValueAtPercentile(75);
                result.aggregatedPublishDelayLatency95pct = agg.publishDelayLatency.getValueAtPercentile(95);
                result.aggregatedPublishDelayLatency99pct = agg.publishDelayLatency.getValueAtPercentile(99);
                result.aggregatedPublishDelayLatency999pct = agg.publishDelayLatency.getValueAtPercentile(99.9);
                result.aggregatedPublishDelayLatency9999pct = agg.publishDelayLatency.getValueAtPercentile(99.99);
                result.aggregatedPublishDelayLatencyMax = agg.publishDelayLatency.getMaxValue();

                result.aggregatedEndToEndLatencyAvg = agg.endToEndLatency.getMean()  / 1000.0;
                result.aggregatedEndToEndLatency50pct = agg.endToEndLatency.getValueAtPercentile(50)  / 1000.0;
                result.aggregatedEndToEndLatency75pct = agg.endToEndLatency.getValueAtPercentile(75)  / 1000.0;
                result.aggregatedEndToEndLatency95pct = agg.endToEndLatency.getValueAtPercentile(95)  / 1000.0;
                result.aggregatedEndToEndLatency99pct = agg.endToEndLatency.getValueAtPercentile(99)  / 1000.0;
                result.aggregatedEndToEndLatency999pct = agg.endToEndLatency.getValueAtPercentile(99.9)  / 1000.0;
                result.aggregatedEndToEndLatency9999pct = agg.endToEndLatency.getValueAtPercentile(99.99)  / 1000.0;
                result.aggregatedEndToEndLatencyMax = agg.endToEndLatency.getMaxValue()  / 1000.0;
>>>>>>> 64eff253

                agg.publishLatency.percentiles(100).forEach(value -> {
                    result.aggregatedPublishLatencyQuantiles.put(value.getPercentile(),
                            microsToMillis(value.getValueIteratedTo()));
                });

                agg.publishDelayLatency.percentiles(100).forEach(value -> {
                    result.aggregatedPublishDelayLatencyQuantiles.put(value.getPercentile(),
                            value.getValueIteratedTo());
                });

                agg.endToEndLatency.percentiles(100).forEach(value -> {
                    result.aggregatedEndToEndLatencyQuantiles.put(value.getPercentile(),
                            microsToMillis(value.getValueIteratedTo()));
                });

                result.aggregatedPublishErrors = counterStats.publishErrors;
                result.aggregatedConsumerErrors = counterStats.consumerErrors;
                break;
            }
        }

        return result;
    }

    private static final DecimalFormat rateFormat = new PaddingDecimalFormat("0.0", 7);
    private static final DecimalFormat throughputFormat = new PaddingDecimalFormat("0.0", 4);
    private static final DecimalFormat dec = new PaddingDecimalFormat("0.0", 4);

    private static double microsToMillis(double timeInMicros) {
        return timeInMicros / 1000.0;
    }

    private static double microsToMillis(long timeInMicros) {
        return timeInMicros / 1000.0;
    }

    private static final Logger log = LoggerFactory.getLogger(WorkloadGenerator.class);
}<|MERGE_RESOLUTION|>--- conflicted
+++ resolved
@@ -18,9 +18,23 @@
  */
 package io.openmessaging.benchmark;
 
+import io.openmessaging.benchmark.utils.RandomGenerator;
+import java.io.IOException;
+import java.text.DecimalFormat;
+import java.util.ArrayList;
+import java.util.Collections;
+import java.util.List;
+import java.util.Random;
+import java.util.concurrent.ExecutorService;
+import java.util.concurrent.Executors;
+import java.util.concurrent.TimeUnit;
+
+import org.apache.commons.lang.ArrayUtils;
+import org.slf4j.Logger;
+import org.slf4j.LoggerFactory;
+
 import io.netty.util.concurrent.DefaultThreadFactory;
 import io.openmessaging.benchmark.utils.PaddingDecimalFormat;
-import io.openmessaging.benchmark.utils.RandomGenerator;
 import io.openmessaging.benchmark.utils.Timer;
 import io.openmessaging.benchmark.utils.payload.FilePayloadReader;
 import io.openmessaging.benchmark.utils.payload.PayloadReader;
@@ -32,19 +46,6 @@
 import io.openmessaging.benchmark.worker.commands.ProducerWorkAssignment;
 import io.openmessaging.benchmark.worker.commands.TopicSubscription;
 import io.openmessaging.benchmark.worker.commands.TopicsInfo;
-import org.apache.commons.lang.ArrayUtils;
-import org.slf4j.Logger;
-import org.slf4j.LoggerFactory;
-
-import java.io.IOException;
-import java.text.DecimalFormat;
-import java.util.ArrayList;
-import java.util.Collections;
-import java.util.List;
-import java.util.Random;
-import java.util.concurrent.ExecutorService;
-import java.util.concurrent.Executors;
-import java.util.concurrent.TimeUnit;
 
 public class WorkloadGenerator implements AutoCloseable {
 
@@ -77,12 +78,11 @@
         log.info("Created {} topics in {} ms", topics.size(), timer.elapsedMillis());
 
         if (workload.consumerPerSubscription > 0) {
-            createConsumers(topics);
-            ensureTopicsAreReady();
-        }
-
+          createConsumers(topics);
+          ensureTopicsAreReady();
+        }
+        
         createProducers(topics);
-
 
         if (workload.producerRate > 0) {
             targetPublishRate = workload.producerRate;
@@ -125,21 +125,11 @@
             producerWorkAssignment.payloadData.add(payloadReader.load(workload.payloadFile));
         }
 
-<<<<<<< HEAD
-
-        worker.startLoad(producerWorkAssignment);
-
-        if (workload.warmupDurationMinutes > 0) {
-            log.info("----- Starting warm-up traffic ------");
-            printAndCollectStats(workload.warmupDurationMinutes, TimeUnit.MINUTES);
-            // TODO if the backlog is decreasing, we should extend the warmup
-=======
         worker.startLoad(producerWorkAssignment);
 
         if (workload.warmupDurationMinutes > 0) {
             log.info("----- Starting warm-up traffic ({}m) ------", workload.warmupDurationMinutes);
             printAndCollectStats(workload.warmupDurationMinutes, TimeUnit.MINUTES);
->>>>>>> 64eff253
         }
 
         if (workload.consumerBacklogSizeGB > 0) {
@@ -176,9 +166,9 @@
         // In this case we just publish 1 message and then wait for consumers to receive the data
         worker.probeProducers();
 
-	while (true) {
+    while (true) {
             CountersStats stats = worker.getCountersStats();
-
+        
             if (stats.messagesReceived < expectedMessages) {
                 try {
                     Thread.sleep(100);
@@ -442,20 +432,13 @@
             double consumeRate = stats.messagesReceived / elapsed;
             double consumeThroughput = stats.bytesReceived / elapsed / 1024 / 1024;
 
-            long currentBacklog = (workload.subscriptionsPerTopic * stats.totalMessagesSent - stats.totalMessagesReceived);
-            log.info("");
-
-            log.info("connection.count = " + counterStats.connectionCount);
-
-<<<<<<< HEAD
-            log.info("Pub rate {} msg/s / {} MB/s | Cons rate {} msg/s / {} MB/s | Consumer Latency (ms) avg: {} | Backlog: {} K | Pub Latency (ms) avg: {} - 50%: {} - 99%: {} - 99.9%: {} - Max: {}",
-=======
+            long currentBacklog = workload.subscriptionsPerTopic * stats.totalMessagesSent
+                    - stats.totalMessagesReceived;
+            
             log.info(
                     "Pub rate {} msg/s / {} MB/s | Cons rate {} msg/s / {} MB/s | Backlog: {} K | Pub Latency (ms) avg: {} - 50%: {} - 99%: {} - 99.9%: {} - Max: {} | Pub Delay Latency (us) avg: {} - 50%: {} - 99%: {} - 99.9%: {} - Max: {}",
->>>>>>> 64eff253
                     rateFormat.format(publishRate), throughputFormat.format(publishThroughput),
                     rateFormat.format(consumeRate), throughputFormat.format(consumeThroughput),
-                    dec.format(counterStats.fetchLatencyAvg),
                     dec.format(currentBacklog / 1000.0), //
                     dec.format(microsToMillis(stats.publishLatency.getMean())),
                     dec.format(microsToMillis(stats.publishLatency.getValueAtPercentile(50))),
@@ -467,7 +450,9 @@
                     dec.format(stats.publishDelayLatency.getValueAtPercentile(99)),
                     dec.format(stats.publishDelayLatency.getValueAtPercentile(99.9)),
                     throughputFormat.format(stats.publishDelayLatency.getMaxValue()));
-
+            
+            log.info("connection.count {} | Consumer Latency (ms) avg: {}", counterStats.connectionCount, dec.format(counterStats.fetchLatencyAvg));
+            
             log.info("Avg Producer Throttle Time (ms) {} | Avg Producer Record Queue Time (ms) {}",
                     counterStats.produceThrottleTimeAvg,
                     counterStats.recordQueueTimeAvg);
@@ -513,7 +498,6 @@
             result.endToEndLatency999pct.add(microsToMillis(stats.endToEndLatency.getValueAtPercentile(99.9)));
             result.endToEndLatency9999pct.add(microsToMillis(stats.endToEndLatency.getValueAtPercentile(99.99)));
             result.endToEndLatencyMax.add(microsToMillis(stats.endToEndLatency.getMaxValue()));
-            result.connectionCount.add(counterStats.connectionCount);
 
             if (now >= testEndTime && !needToWaitForBacklogDraining) {
                 boolean complete = false;
@@ -533,37 +517,8 @@
                 if (!complete) {
                     throw new RuntimeException("Failed to collect aggregate latencies");
                 }
-
+                
                 log.info(
-<<<<<<< HEAD
-                        "----- Aggregated Pub Latency (ms) avg: {} - 50%: {} - 95%: {} - 99%: {} - 99.9%: {} - 99.99%: {} - Max: {}",
-                        dec.format(microsToMillis(agg.publishLatency.getMean())),
-                        dec.format(microsToMillis(agg.publishLatency.getValueAtPercentile(50))),
-                        dec.format(microsToMillis(agg.publishLatency.getValueAtPercentile(95))),
-                        dec.format(microsToMillis(agg.publishLatency.getValueAtPercentile(99))),
-                        dec.format(microsToMillis(agg.publishLatency.getValueAtPercentile(99.9))),
-                        dec.format(microsToMillis(agg.publishLatency.getValueAtPercentile(99.99))),
-                        throughputFormat.format(microsToMillis(agg.publishLatency.getMaxValue())));
-
-                result.aggregatedPublishLatencyAvg = microsToMillis(agg.publishLatency.getMean());
-                result.aggregatedPublishLatency50pct = microsToMillis(agg.publishLatency.getValueAtPercentile(50));
-                result.aggregatedPublishLatency75pct = microsToMillis(agg.publishLatency.getValueAtPercentile(75));
-                result.aggregatedPublishLatency95pct = microsToMillis(agg.publishLatency.getValueAtPercentile(95));
-                result.aggregatedPublishLatency99pct = microsToMillis(agg.publishLatency.getValueAtPercentile(99));
-                result.aggregatedPublishLatency999pct = microsToMillis(agg.publishLatency.getValueAtPercentile(99.9));
-                result.aggregatedPublishLatency9999pct = microsToMillis(agg.publishLatency.getValueAtPercentile(99.99));
-                result.aggregatedPublishLatencyMax = microsToMillis(agg.publishLatency.getMaxValue());
-
-                result.aggregatedEndToEndLatencyAvg = microsToMillis(agg.endToEndLatency.getMean());
-                result.aggregatedEndToEndLatency50pct = microsToMillis(agg.endToEndLatency.getValueAtPercentile(50));
-                result.aggregatedEndToEndLatency75pct = microsToMillis(agg.endToEndLatency.getValueAtPercentile(75));
-                result.aggregatedEndToEndLatency95pct = microsToMillis(agg.endToEndLatency.getValueAtPercentile(95));
-                result.aggregatedEndToEndLatency99pct = microsToMillis(agg.endToEndLatency.getValueAtPercentile(99));
-                result.aggregatedEndToEndLatency999pct = microsToMillis(agg.endToEndLatency.getValueAtPercentile(99.9));
-                result.aggregatedEndToEndLatency9999pct = microsToMillis(
-                        agg.endToEndLatency.getValueAtPercentile(99.99));
-                result.aggregatedEndToEndLatencyMax = microsToMillis(agg.endToEndLatency.getMaxValue());
-=======
                         "----- Aggregated Pub Latency (ms) avg: {} - 50%: {} - 95%: {} - 99%: {} - 99.9%: {} - 99.99%: {} - Max: {} | Pub Delay (us)  avg: {} - 50%: {} - 95%: {} - 99%: {} - 99.9%: {} - 99.99%: {} - Max: {}",
                         dec.format(agg.publishLatency.getMean() / 1000.0),
                         dec.format(agg.publishLatency.getValueAtPercentile(50) / 1000.0),
@@ -606,11 +561,10 @@
                 result.aggregatedEndToEndLatency999pct = agg.endToEndLatency.getValueAtPercentile(99.9)  / 1000.0;
                 result.aggregatedEndToEndLatency9999pct = agg.endToEndLatency.getValueAtPercentile(99.99)  / 1000.0;
                 result.aggregatedEndToEndLatencyMax = agg.endToEndLatency.getMaxValue()  / 1000.0;
->>>>>>> 64eff253
 
                 agg.publishLatency.percentiles(100).forEach(value -> {
                     result.aggregatedPublishLatencyQuantiles.put(value.getPercentile(),
-                            microsToMillis(value.getValueIteratedTo()));
+                            value.getValueIteratedTo() / 1000.0);
                 });
 
                 agg.publishDelayLatency.percentiles(100).forEach(value -> {
