--- conflicted
+++ resolved
@@ -18,7 +18,24 @@
  */
 package io.openmessaging.benchmark;
 
+import io.netty.util.concurrent.DefaultThreadFactory;
+import io.openmessaging.benchmark.utils.PaddingDecimalFormat;
 import io.openmessaging.benchmark.utils.RandomGenerator;
+import io.openmessaging.benchmark.utils.Timer;
+import io.openmessaging.benchmark.utils.payload.FilePayloadReader;
+import io.openmessaging.benchmark.utils.payload.PayloadReader;
+import io.openmessaging.benchmark.worker.Worker;
+import io.openmessaging.benchmark.worker.commands.ConsumerAssignment;
+import io.openmessaging.benchmark.worker.commands.CountersStats;
+import io.openmessaging.benchmark.worker.commands.CumulativeLatencies;
+import io.openmessaging.benchmark.worker.commands.PeriodStats;
+import io.openmessaging.benchmark.worker.commands.ProducerWorkAssignment;
+import io.openmessaging.benchmark.worker.commands.TopicSubscription;
+import io.openmessaging.benchmark.worker.commands.TopicsInfo;
+import org.apache.commons.lang.ArrayUtils;
+import org.slf4j.Logger;
+import org.slf4j.LoggerFactory;
+
 import java.io.IOException;
 import java.text.DecimalFormat;
 import java.util.ArrayList;
@@ -27,28 +44,7 @@
 import java.util.Random;
 import java.util.concurrent.ExecutorService;
 import java.util.concurrent.Executors;
-import java.util.concurrent.Future;
 import java.util.concurrent.TimeUnit;
-
-import org.apache.commons.lang.ArrayUtils;
-import org.slf4j.Logger;
-import org.slf4j.LoggerFactory;
-
-import io.netty.util.concurrent.DefaultThreadFactory;
-import io.openmessaging.benchmark.utils.PaddingDecimalFormat;
-import io.openmessaging.benchmark.utils.Timer;
-import io.openmessaging.benchmark.utils.payload.FilePayloadReader;
-import io.openmessaging.benchmark.utils.payload.PayloadReader;
-import io.openmessaging.benchmark.worker.Topic;
-import io.openmessaging.benchmark.worker.Worker;
-import io.openmessaging.benchmark.worker.commands.ConsumerAssignment;
-import io.openmessaging.benchmark.worker.commands.CountersStats;
-import io.openmessaging.benchmark.worker.commands.CumulativeLatencies;
-import io.openmessaging.benchmark.worker.commands.PeriodStats;
-import io.openmessaging.benchmark.worker.commands.ProducerWorkAssignment;
-import io.openmessaging.benchmark.worker.commands.Stats;
-import io.openmessaging.benchmark.worker.commands.TopicSubscription;
-import io.openmessaging.benchmark.worker.commands.TopicsInfo;
 
 public class WorkloadGenerator implements AutoCloseable {
 
@@ -77,28 +73,31 @@
 
     public TestResult run() throws Exception {
         Timer timer = new Timer();
-        List<Topic> topics = worker.createTopics(new TopicsInfo(workload.topics, workload.partitionsPerTopic));
+        List<String> topics = worker.createTopics(new TopicsInfo(workload.topics, workload.partitionsPerTopic));
         log.info("Created {} topics in {} ms", topics.size(), timer.elapsedMillis());
-
-        // Notify other workers about these topics
-        worker.notifyTopicCreation(topics);
-
-        createProducers(topics);
 
         if (workload.consumerPerSubscription > 0) {
             createConsumers(topics);
-            // ensureTopicsAreReady();
-        }
-
-        Future<Double> maxRateFuture = null;
-
-        if (workload.producerRate > 0 && !workload.findSustainableRate) {
+            ensureTopicsAreReady();
+        }
+
+        createProducers(topics);
+
+
+        if (workload.producerRate > 0) {
             targetPublishRate = workload.producerRate;
         } else {
-            // start at the supplied rate
-            targetPublishRate = workload.producerRate == 0 ? 10000 : workload.producerRate;
-
-            maxRateFuture = executor.submit(() -> findMaximumSustainableRate(targetPublishRate));
+            // Producer rate is 0 and we need to discover the sustainable rate
+            targetPublishRate = 10000;
+
+            executor.execute(() -> {
+                // Run background controller to adjust rate
+                try {
+                    findMaximumSustainableRate(targetPublishRate);
+                } catch (IOException e) {
+                    log.warn("Failure in finding max sustainable rate", e);
+                }
+            });
         }
 
         final PayloadReader payloadReader = new FilePayloadReader(workload.messageSize);
@@ -132,7 +131,7 @@
         if (workload.warmupDurationMinutes > 0) {
             log.info("----- Starting warm-up traffic ------");
             printAndCollectStats(workload.warmupDurationMinutes, TimeUnit.MINUTES);
-            // if the backlog is decreasing, we should extend the warmup
+            // TODO if the backlog is decreasing, we should extend the warmup
         }
 
         if (workload.consumerBacklogSizeGB > 0) {
@@ -144,8 +143,8 @@
                 }
             });
         }
+
         worker.resetStats();
-
         log.info("----- Starting benchmark traffic ------");
 
         TestResult result = printAndCollectStats(workload.testDurationMinutes, TimeUnit.MINUTES);
@@ -156,28 +155,22 @@
         } catch (Exception e) {
             log.error("Unable to stop workload - {}", e.toString());
         }
-        if (maxRateFuture != null) {
-            result.maxSustainableRate = maxRateFuture.get();
-        }
         return result;
     }
 
     private void ensureTopicsAreReady() throws IOException {
         log.info("Waiting for consumers to be ready");
-        // This is work around the fact that there's no way to have a consumer ready in
-        // Kafka without first publishing
-        // some message on the topic, which will then trigger the partitions assignment
-        // to the consumers
+        // This is work around the fact that there's no way to have a consumer ready in Kafka without first publishing
+        // some message on the topic, which will then trigger the partitions assignment to the consumers
 
         int expectedMessages = workload.topics * workload.subscriptionsPerTopic;
 
-        // In this case we just publish 1 message and then wait for consumers to receive
-        // the data
+        // In this case we just publish 1 message and then wait for consumers to receive the data
         worker.probeProducers();
 
 	while (true) {
             CountersStats stats = worker.getCountersStats();
-	    
+
             if (stats.messagesReceived < expectedMessages) {
                 try {
                     Thread.sleep(100);
@@ -193,46 +186,42 @@
     }
 
     /**
-     * Adjust the publish rate to a level that is sustainable, meaning that we can
-     * consume all the messages that are being produced
-     *
-     * The presumptive max should be at least twice the value of the current rate passed in
+     * Adjust the publish rate to a level that is sustainable, meaning that we can consume all the messages that are
+     * being produced
      */
-    double findMaximumSustainableRate(double currentRate) throws IOException, InterruptedException {
-        double maxRate = 0; // Discovered max sustainable rate
-
-        final double maxBacklogSeconds = (workload.sustainableRateMaxBacklogMs == null ? 200 : workload.sustainableRateMaxBacklogMs)  / 1000d;
+    private void findMaximumSustainableRate(double currentRate) throws IOException {
+        double maxRate = Double.MAX_VALUE; // Discovered max sustainable rate
+        double minRate = 0.1;
 
         CountersStats stats = worker.getCountersStats();
 
         long localTotalMessagesSentCounter = stats.messagesSent;
         long localTotalMessagesReceivedCounter = stats.messagesReceived;
 
-        int controlPeriodMillis = 10000;
-        double lastControlTimestamp = stats.elapsedMillis;
+        int controlPeriodMillis = 3000;
+        long lastControlTimestamp = System.nanoTime();
 
         int successfulPeriods = 0;
-        boolean warming = true;
-        boolean stuck = false;
-        double windowStartTotalMessagesSentCounter = 0;
-        double windowStartTotalMessagesReceivedCounter = 0;
-        double windowStartTimestamp = 0;
 
         while (!runCompleted) {
             // Check every few seconds and adjust the rate
-            Thread.sleep(controlPeriodMillis);
+            try {
+                Thread.sleep(controlPeriodMillis);
+            } catch (InterruptedException e) {
+                return;
+            }
 
             // Consider multiple copies when using multiple subscriptions
             stats = worker.getCountersStats();
-            Stats onDemandStats = worker.getOnDemandStats();
-            double currentTime = stats.elapsedMillis;
+            long currentTime = System.nanoTime();
             long totalMessagesSent = stats.messagesSent;
             long totalMessagesReceived = stats.messagesReceived;
             long messagesPublishedInPeriod = totalMessagesSent - localTotalMessagesSentCounter;
             long messagesReceivedInPeriod = totalMessagesReceived - localTotalMessagesReceivedCounter;
-            double elapsed = (currentTime - lastControlTimestamp) / 1000d;
-            double publishRateInLastPeriod = messagesPublishedInPeriod / elapsed;
-            double receiveRateInLastPeriod = messagesReceivedInPeriod / elapsed;
+            double publishRateInLastPeriod = messagesPublishedInPeriod / (double) (currentTime - lastControlTimestamp)
+                    * TimeUnit.SECONDS.toNanos(1);
+            double receiveRateInLastPeriod = messagesReceivedInPeriod / (double) (currentTime - lastControlTimestamp)
+                    * TimeUnit.SECONDS.toNanos(1);
 
             if (log.isDebugEnabled()) {
                 log.debug(
@@ -246,120 +235,65 @@
             lastControlTimestamp = currentTime;
 
             if (log.isDebugEnabled()) {
-                log.debug("Current rate: {} -- Publish rate {} -- Consume Rate: {} -- max-rate: {}",
+                log.debug("Current rate: {} -- Publish rate {} -- Consume Rate: {} -- min-rate: {} -- max-rate: {}",
                         dec.format(currentRate), dec.format(publishRateInLastPeriod),
-                        dec.format(receiveRateInLastPeriod), dec.format(maxRate));
-            }
-
-            if (warming) {
-                warming = false;
-                continue;
-            }
-
-            if (stats.publishErrors > 0 || stats.consumerErrors > 0) {
-                throw new IllegalStateException("Experienced errors, won't determine sustainable rate");
-            }
-
-            boolean success = true;
-
-            // If we are over producing, slow the producers down
-            if (publishRateInLastPeriod < .98 * currentRate) {
-                currentRate = (Math.max(maxRate, publishRateInLastPeriod) + currentRate) / 2;
-                log.info("Producers are not meeting requested rate. reducing to {}", dec.format(currentRate));
-                worker.adjustPublishRate(currentRate);
-                success = false;
-            } else // If the consumers are building backlog, we should slow down publish rate
-                if (receiveRateInLastPeriod < publishRateInLastPeriod * 0.98
-                    || (successfulPeriods > 0 && (localTotalMessagesReceivedCounter - windowStartTotalMessagesReceivedCounter) <
-                            (localTotalMessagesSentCounter - windowStartTotalMessagesSentCounter) * .97)) {
-                currentRate = (Math.max(maxRate, receiveRateInLastPeriod) + currentRate) / 2;
-                log.info("Consumers are not meeting requested rate. reducing to {}", dec.format(currentRate));
-                worker.adjustPublishRate(currentRate);
-                success = false;
-            }
-
-            // prevents there from being too much of a catch up
-            if (workload.subscriptionsPerTopic * stats.messagesSent - stats.messagesReceived > publishRateInLastPeriod * maxBacklogSeconds) {
+                        dec.format(receiveRateInLastPeriod), dec.format(minRate), dec.format(maxRate));
+            }
+
+            if (publishRateInLastPeriod < currentRate * 0.95) {
+                // Producer is not able to publish as fast as requested
+                maxRate = currentRate * 1.1;
+                currentRate = minRate + (currentRate - minRate) / 2;
+
+                log.debug("Publishers are not meeting requested rate. reducing to {}", currentRate);
+            } else if (receiveRateInLastPeriod < publishRateInLastPeriod * 0.98) {
+                // If the consumers are building backlog, we should slow down publish rate
+                maxRate = currentRate;
+                currentRate = minRate + (currentRate - minRate) / 2;
+                log.debug("Consumers are not meeting requested rate. reducing to {}", currentRate);
+
                 // Slows the publishes to let the consumer time to absorb the backlog
-                worker.adjustPublishRate(maxRate / 10);
-                log.info("Working down the backlog");
-                while (!runCompleted) {
+                worker.adjustPublishRate(minRate / 10);
+                while (true) {
                     stats = worker.getCountersStats();
                     long backlog = workload.subscriptionsPerTopic * stats.messagesSent - stats.messagesReceived;
-                    if (backlog < publishRateInLastPeriod * maxBacklogSeconds / 10) {
-                        log.info("caught up with backlog less 10% remaining");
+                    if (backlog < 1000) {
                         break;
                     }
 
-                    Thread.sleep(100);
-                }
-
-                if (success) {
-                    if (successfulPeriods == 0) {
-                        currentRate = (maxRate + 2*currentRate) / 3;
-                        log.info("Resuming load at a slightly reduced rate {}", dec.format(currentRate));
+                    try {
+                        Thread.sleep(100);
+                    } catch (InterruptedException e) {
+                        return;
                     }
-                    success = false;
-                }
-                warming = true;
-            }
-
-            if (!success) {
+                }
+
+                log.debug("Resuming load at reduced rate");
+                worker.adjustPublishRate(currentRate);
+
+                try {
+                    // Wait some more time for the publish rate to catch up
+                    Thread.sleep(500);
+                } catch (InterruptedException e) {
+                    return;
+                }
+
+                stats = worker.getCountersStats();
+                localTotalMessagesSentCounter = stats.messagesSent;
+                localTotalMessagesReceivedCounter = stats.messagesReceived;
+
+            } else if (currentRate < maxRate) {
+                minRate = currentRate;
+                currentRate = Math.min(currentRate * 2, maxRate);
+                log.debug("No bottleneck found, increasing the rate to {}", currentRate);
+            } else if (++successfulPeriods > 3) {
+                minRate = currentRate * 0.95;
+                maxRate = currentRate * 1.05;
                 successfulPeriods = 0;
-                if (maxRate/currentRate > .99) {
-                    if (stuck) {
-                        log.info("Not making progress, exiting");
-                        runCompleted = true;
-                        break;
-                    }
-                    stuck = true;
-                    currentRate *= 1.1; // last chance
-                    log.info("Adjusting rate for a final check of {}", dec.format(currentRate));
-                }
-            } else {
-                if (successfulPeriods == 0) {
-                    windowStartTotalMessagesReceivedCounter = localTotalMessagesReceivedCounter;
-                    windowStartTotalMessagesSentCounter = localTotalMessagesSentCounter;
-                    windowStartTimestamp = lastControlTimestamp;
-                }
-                if (++successfulPeriods > 2) {
-                    successfulPeriods = 0;
-                    double multiplier = 1.15;
-                    double windowRate = (localTotalMessagesSentCounter - windowStartTotalMessagesSentCounter) * 1000d
-                            / (lastControlTimestamp - windowStartTimestamp);
-
-                    // step by a similar ratio - this logic doesn't like bursting
-                    if (maxRate == 0) {
-                        multiplier = 2;
-                    } else if (windowRate > maxRate) {
-                        multiplier = Math.max(multiplier, windowRate/maxRate);
-                    }
-
-                    if (windowRate > maxRate) {
-                        maxRate = windowRate;
-                        stuck = false;
-                        log.info("At max {}", dec.format(maxRate));
-                    } else if (windowRate < .9*currentRate) {
-                        throw new IllegalStateException(String.format(
-                                "The effective rate %s is lower than expected %s.  "
-                                + "The producers are not generating the expected load or something is wrong.",
-                                dec.format(windowRate), dec.format(currentRate)));
-                    } else if (stuck) {
-                        log.info("Not making progress, exiting");
-                        runCompleted = true;
-                        break;
-                    } else {
-                        stuck = true;
-                    }
-                    currentRate = maxRate * multiplier;
-                    log.info("Adjusting rate to {}", dec.format(currentRate));
-                }
             }
 
             worker.adjustPublishRate(currentRate);
         }
-
-        return maxRate;
     }
 
     @Override
@@ -368,14 +302,15 @@
         executor.shutdownNow();
     }
 
-    private void createConsumers(List<Topic> topics) throws IOException {
+    private void createConsumers(List<String> topics) throws IOException {
         ConsumerAssignment consumerAssignment = new ConsumerAssignment();
 
-        for (Topic topic : topics) {
-            for (int i = 0; i < workload.subscriptionsPerTopic; i++) {
+        for(String topic: topics){
+            for(int i = 0; i < workload.subscriptionsPerTopic; i++){
                 String subscriptionName = String.format("sub-%03d-%s", i, RandomGenerator.getRandomString());
                 for (int j = 0; j < workload.consumerPerSubscription; j++) {
-                    consumerAssignment.topicsSubscriptions.add(new TopicSubscription(topic.name, subscriptionName, j));
+                    consumerAssignment.topicsSubscriptions
+                        .add(new TopicSubscription(topic, subscriptionName));
                 }
             }
         }
@@ -388,12 +323,12 @@
         log.info("Created {} consumers in {} ms", consumerAssignment.topicsSubscriptions.size(), timer.elapsedMillis());
     }
 
-    private void createProducers(List<Topic> topics) throws IOException {
+    private void createProducers(List<String> topics) throws IOException {
         List<String> fullListOfTopics = new ArrayList<>();
 
         // Add the topic multiple times, one for each producer
         for (int i = 0; i < workload.producersPerTopic; i++) {
-            topics.forEach(topic -> fullListOfTopics.add(topic.name));
+            topics.forEach(fullListOfTopics::add);
         }
 
         Collections.shuffle(fullListOfTopics);
@@ -404,7 +339,7 @@
         log.info("Created {} producers in {} ms", fullListOfTopics.size(), timer.elapsedMillis());
     }
 
-    private void buildAndDrainBacklog(List<Topic> topics) throws IOException {
+    private void buildAndDrainBacklog(List<String> topics) throws IOException {
         log.info("Stopping all consumers to build backlog");
         worker.pauseConsumers();
 
@@ -504,12 +439,7 @@
 
             log.info("connection.count = " + counterStats.connectionCount);
 
-            log.info(
-<<<<<<< HEAD
-                    "Pub rate {} msg/s / {} MB/s | Cons rate {} msg/s / {} MB/s | Consumer Latency (ms) avg: {} | Backlog: {} K | Pub Latency (ms) avg: {} - 50%: {} - 99%: {} - 99.9%: {} - Max: {}",
-=======
-                    "Pub rate {} msg/s / {} MB/s | Cons rate {} msg/s / {} MB/s | Backlog: {} K | Pub Latency (ms) avg: {} - 50%: {} - 99%: {} - 99.9%: {} - Max: {}",
->>>>>>> 1701fca6
+            log.info("Pub rate {} msg/s / {} MB/s | Cons rate {} msg/s / {} MB/s | Consumer Latency (ms) avg: {} | Backlog: {} K | Pub Latency (ms) avg: {} - 50%: {} - 99%: {} - 99.9%: {} - Max: {}",
                     rateFormat.format(publishRate), throughputFormat.format(publishThroughput),
                     rateFormat.format(consumeRate), throughputFormat.format(consumeThroughput),
                     dec.format(counterStats.fetchLatencyAvg),
@@ -624,17 +554,17 @@
         return result;
     }
 
-    private static double microsToMillis(double microTime) {
-        return microTime / (1000);
-    }
-
-    private static double microsToMillis(long microTime) {
-        return microTime / (1000.0);
-    }
-
-    private static final DecimalFormat rateFormat = new PaddingDecimalFormat("0.000", 7);
-    private static final DecimalFormat throughputFormat = new PaddingDecimalFormat("0.000", 4);
-    private static final DecimalFormat dec = new PaddingDecimalFormat("0.000", 4);
+    private static final DecimalFormat rateFormat = new PaddingDecimalFormat("0.0", 7);
+    private static final DecimalFormat throughputFormat = new PaddingDecimalFormat("0.0", 4);
+    private static final DecimalFormat dec = new PaddingDecimalFormat("0.0", 4);
+
+    private static double microsToMillis(double timeInMicros) {
+        return timeInMicros / 1000.0;
+    }
+
+    private static double microsToMillis(long timeInMicros) {
+        return timeInMicros / 1000.0;
+    }
 
     private static final Logger log = LoggerFactory.getLogger(WorkloadGenerator.class);
 }