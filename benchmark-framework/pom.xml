<!--

    Licensed to the Apache Software Foundation (ASF) under one
    or more contributor license agreements.  See the NOTICE file
    distributed with this work for additional information
    regarding copyright ownership.  The ASF licenses this file
    to you under the Apache License, Version 2.0 (the
    "License"); you may not use this file except in compliance
    with the License.  You may obtain a copy of the License at

      http://www.apache.org/licenses/LICENSE-2.0

    Unless required by applicable law or agreed to in writing,
    software distributed under the License is distributed on an
    "AS IS" BASIS, WITHOUT WARRANTIES OR CONDITIONS OF ANY
    KIND, either express or implied.  See the License for the
    specific language governing permissions and limitations
    under the License.

-->
<project xmlns="http://maven.apache.org/POM/4.0.0" xmlns:xsi="http://www.w3.org/2001/XMLSchema-instance"
	xsi:schemaLocation="http://maven.apache.org/POM/4.0.0 http://maven.apache.org/xsd/maven-4.0.0.xsd">
	<modelVersion>4.0.0</modelVersion>
	<parent>
		<groupId>io.openmessaging.benchmark</groupId>
		<artifactId>messaging-benchmark</artifactId>
		<version>0.0.1-SNAPSHOT</version>
		<relativePath>..</relativePath>
	</parent>

	<artifactId>benchmark-framework</artifactId>

	<properties>
<<<<<<< HEAD
		<log4j.version>2.13.3</log4j.version>
=======
		<log4j.version>2.17.1</log4j.version>
>>>>>>> 1701fca6
	</properties>

	<dependencies>
		<dependency>
			<groupId>${project.groupId}</groupId>
			<artifactId>driver-api</artifactId>
			<version>${project.version}</version>
		</dependency>

		<dependency>
			<groupId>org.hdrhistogram</groupId>
			<artifactId>HdrHistogram</artifactId>
			<version>2.1.12</version>
		</dependency>

		<dependency>
			<groupId>com.google.guava</groupId>
			<artifactId>guava</artifactId>
		</dependency>

		<dependency>
			<groupId>org.apache.logging.log4j</groupId>
			<artifactId>log4j-core</artifactId>
			<version>${log4j.version}</version>
		</dependency>

		<dependency>
			<groupId>com.fasterxml.jackson.jaxrs</groupId>
			<artifactId>jackson-jaxrs-base</artifactId>
			<version>2.9.3</version>
		</dependency>
		<dependency>
			<groupId>com.fasterxml.jackson.jaxrs</groupId>
			<artifactId>jackson-jaxrs-json-provider</artifactId>
			<version>2.9.3</version>
		</dependency>
		<dependency>
			<groupId>com.fasterxml.jackson.core</groupId>
			<artifactId>jackson-annotations</artifactId>
			<version>2.9.3</version>
		</dependency>

		<dependency>
			<groupId>com.fasterxml.jackson.dataformat</groupId>
			<artifactId>jackson-dataformat-yaml</artifactId>
			<version>2.9.3</version>
		</dependency>

		<dependency>
			<groupId>org.apache.logging.log4j</groupId>
			<artifactId>log4j-slf4j-impl</artifactId>
			<version>${log4j.version}</version>
		</dependency>

		<dependency>
			<groupId>com.beust</groupId>
			<artifactId>jcommander</artifactId>
			<version>1.48</version>
		</dependency>

		<dependency>
			<groupId>${project.groupId}</groupId>
			<artifactId>driver-pulsar</artifactId>
			<version>${project.version}</version>
		</dependency>

		<dependency>
			<groupId>${project.groupId}</groupId>
			<artifactId>driver-jms</artifactId>
			<version>${project.version}</version>
		</dependency>

		<dependency>
			<groupId>${project.groupId}</groupId>
			<artifactId>driver-kafka</artifactId>
			<version>${project.version}</version>
		</dependency>

		<dependency>
			<groupId>${project.groupId}</groupId>
			<artifactId>driver-kop</artifactId>
			<version>${project.version}</version>
		</dependency>

		<dependency>
			<groupId>${project.groupId}</groupId>
			<artifactId>driver-pravega</artifactId>
			<version>${project.version}</version>
		</dependency>

		<dependency>
			<groupId>${project.groupId}</groupId>
			<artifactId>driver-rocketmq</artifactId>
			<version>${project.version}</version>
		</dependency>

		<dependency>
			<groupId>${project.groupId}</groupId>
			<artifactId>driver-rabbitmq</artifactId>
			<version>${project.version}</version>
		</dependency>

		<dependency>
			<groupId>${project.groupId}</groupId>
			<artifactId>driver-artemis</artifactId>
			<version>${project.version}</version>
		</dependency>

		<dependency>
			<groupId>${project.groupId}</groupId>
			<artifactId>driver-bookkeeper</artifactId>
			<version>${project.version}</version>
		</dependency>

		<dependency>
			<groupId>${project.groupId}</groupId>
			<artifactId>driver-nats</artifactId>
	    	<version>${project.version}</version>
		</dependency>

		<dependency>
			<groupId>${project.groupId}</groupId>
			<artifactId>driver-nats-streaming</artifactId>
			<version>${project.version}</version>
		</dependency>

		<dependency>
			<groupId>${project.groupId}</groupId>
			<artifactId>driver-nsq</artifactId>
			<version>${project.version}</version>
		</dependency>

		<dependency>
			<groupId>${project.groupId}</groupId>
			<artifactId>driver-redis</artifactId>
			<version>${project.version}</version>
		</dependency>

 		<dependency>
			<groupId>org.apache.bookkeeper.stats</groupId>
			<artifactId>bookkeeper-stats-api</artifactId>
			<version>${bookkeeper.version}</version>
		</dependency>

		<dependency>
			<groupId>org.apache.bookkeeper.stats</groupId>
			<artifactId>prometheus-metrics-provider</artifactId>
			<version>${bookkeeper.version}</version>
		</dependency>

		<dependency>
            <groupId>io.javalin</groupId>
            <artifactId>javalin</artifactId>
            <version>1.3.0</version>
        </dependency>

		<dependency>
			<groupId>org.asynchttpclient</groupId>
			<artifactId>async-http-client</artifactId>
			<version>2.10.4</version>
		</dependency>

		<!-- set jetty version to be consistent across all transitive dependencies  -->
		<dependency>
			<groupId>org.eclipse.jetty</groupId>
			<artifactId>jetty-server</artifactId>
<<<<<<< HEAD
			<version>9.4.17.v20190418</version>
=======
			<version>9.4.42.v20210604</version>
>>>>>>> 1701fca6
		</dependency>

		<dependency>
			<groupId>junit</groupId>
			<artifactId>junit</artifactId>
			<version>4.13.1</version>
			<scope>test</scope>
		</dependency>

		<dependency>
			<groupId>org.eclipse.jetty</groupId>
			<artifactId>jetty-util</artifactId>
			<version>9.4.42.v20210604</version>
		</dependency>

	</dependencies>

	<build>
		<plugins>
			<plugin>
				<groupId>org.apache.maven.plugins</groupId>
				<artifactId>maven-dependency-plugin</artifactId>
				<version>2.10</version>
				<executions>
					<execution>
						<id>build-classpath</id>
						<phase>generate-sources</phase>
						<goals>
							<goal>build-classpath</goal>
						</goals>
						<configuration>
							<outputFile>target/classpath.txt</outputFile>
						</configuration>
					</execution>
				</executions>
			</plugin>
		</plugins>
	</build>
</project><|MERGE_RESOLUTION|>--- conflicted
+++ resolved
@@ -31,11 +31,7 @@
 	<artifactId>benchmark-framework</artifactId>
 
 	<properties>
-<<<<<<< HEAD
-		<log4j.version>2.13.3</log4j.version>
-=======
 		<log4j.version>2.17.1</log4j.version>
->>>>>>> 1701fca6
 	</properties>
 
 	<dependencies>
@@ -202,11 +198,7 @@
 		<dependency>
 			<groupId>org.eclipse.jetty</groupId>
 			<artifactId>jetty-server</artifactId>
-<<<<<<< HEAD
-			<version>9.4.17.v20190418</version>
-=======
 			<version>9.4.42.v20210604</version>
->>>>>>> 1701fca6
 		</dependency>
 
 		<dependency>
